# Qadence

**Qadence** is a Python package that provides a simple interface to build _**digital-analog quantum
programs**_ with tunable qubit interaction defined on _**arbitrary register topologies**_ realizable on neutral atom devices.

[![pre-commit](https://github.com/pasqal-io/qadence/actions/workflows/lint.yml/badge.svg)](https://github.com/pasqal-io/qadence/actions/workflows/lint.yml)
[![tests](https://github.com/pasqal-io/qadence/actions/workflows/test_fast.yml/badge.svg)](https://github.com/pasqal-io/qadence/actions/workflows/test_fast.yml)
[![Build documentation](https://github.com/pasqal-io/qadence/actions/workflows/build_docs.yml/badge.svg)](https://github.com/pasqal-io/qadence/actions/workflows/build_docs.yml)

## Feature highlights

* A [block-based system](tutorials/getting_started.md) for composing _**complex digital-analog
  programs**_ in a flexible and scalable manner, inspired by the Julia quantum SDK
  [Yao.jl](https://github.com/QuantumBFS/Yao.jl) and functional programming concepts.

* A [simple interface](digital_analog_qc/analog-basics.md) to work with _**interacting neutral-atom qubit systems**_
  using [arbitrary registers topologies](tutorials/register.md).

* An intuitive [expression-based system](tutorials/parameters.md) developed on top of the symbolic library [Sympy](https://www.sympy.org/en/index.html) to construct _**parametric quantum programs**_ easily.

* [High-order generalized parameter shift rules](link to psr tutorial) for _**differentiating parametrized quantum operations**_.

* Out-of-the-box _**automatic differentiability**_ of quantum programs with [PyTorch](https://pytorch.org/) integration.

* _**Efficient execution**_ on a variety of different purpose backends: from state vector simulators to tensor network emulators and real devices.

<<<<<<< HEAD
## Documentation
=======
Documentation can be found here: [https://pasqal-io.github.io/qadence/latest/](https://pasqal-io.github.io/qadence/latest/).
>>>>>>> a1f3fb1a

Lastest documentation can be found [here](https://pasqal-io.github.io/qadence/latest)

## Installation guide

Qadence can be installed from PyPI with `pip` as follows:

```bash
pip install qadence
```

The default backend for Qadence is [PyQTorch](https://github.com/pasqal-io/pyqtorch), a differentiable state vector simulator for digital-analog simulation. It is possible to install additional backends and the circuit visualization library using the following extras:

* `braket`: the [Braket](https://github.com/amazon-braket/amazon-braket-sdk-python) backend.
* `pulser`: the [Pulser](https://github.com/pasqal-io/Pulser) backend for composing, simulating and executing pulse sequences for neutral-atom quantum devices.
* `visualization`: to display diagrammatically quantum circuits.

by running:

```bash
pip install qadence[braket, pulser, visualization]
```

!!! warning
    In order to correctly install the `visualization` extra, the `graphviz` package needs to be installed
    in your system:

    ```bash
    # on Ubuntu
    sudo apt install graphviz

    # on MacOS
    brew install graphviz

    # via conda
    conda install python-graphviz
    ```

## Citation

If you use Qadence for a publication, we kindly ask you to cite our work using the following BibTex entry:

```
@misc{qadence2023pasqal,
  url = {https://github.com/pasqal-io/qadence},
  title = {Qadence: {A} {D}igital-analog quantum programming interface.},
  year = {2023}
}
```<|MERGE_RESOLUTION|>--- conflicted
+++ resolved
@@ -24,13 +24,9 @@
 
 * _**Efficient execution**_ on a variety of different purpose backends: from state vector simulators to tensor network emulators and real devices.
 
-<<<<<<< HEAD
 ## Documentation
-=======
-Documentation can be found here: [https://pasqal-io.github.io/qadence/latest/](https://pasqal-io.github.io/qadence/latest/).
->>>>>>> a1f3fb1a
 
-Lastest documentation can be found [here](https://pasqal-io.github.io/qadence/latest)
+Lastest documentation can be found [here](https://pasqal-io.github.io/qadence/latest).
 
 ## Installation guide
 
