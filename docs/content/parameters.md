Qadence provides a flexible parameter system built on top of Sympy. Parameters can be of different types:

- Fixed parameter: a constant with a fixed, non-trainable value (_e.g._ $\dfrac{\pi}{2}$).
- Variational parameter: a trainable parameter which will be automatically picked up by the optimizer.
- Feature parameter: a non-trainable parameter which can be used to pass input values.

## Fixed parameters

Passing fixed parameters to blocks can be done by simply passing a Python numeric type or a `torch.Tensor`.

```python exec="on" source="material-block" result="json"
import torch
from qadence import RX, run, PI

wf = run(RX(0, torch.tensor(PI)))
print(f"{wf = }") # markdown-exec: hide

wf = run(RX(0, PI))
print(f"{wf = }") # markdown-exec: hide
```

## Variational parameters

To parametrize a block a `VariationalParameter` instance is required. In most cases Qadence also accepts a Python string, which will be used to automatically initialize a `VariationalParameter`:

```python exec="on" source="material-block" result="json"
from qadence import RX, run, VariationalParameter

block = RX(0, VariationalParameter("theta"))
block = RX(0, "theta")  # Equivalent

wf = run(block)
print(f"{wf = }") # markdown-exec: hide
```

By calling `run`, a random value for `"theta"` is initialized at execution. In a `QuantumModel`, variational parameters are stored in the underlying model parameter dictionary.

## Feature parameters

A `FeatureParameter` type can also be used. It requires an input value or a batch of values. In most cases, Qadence accepts a `values` dictionary to set the input of feature parameters.

```python exec="on" source="material-block" result="json"
from torch import tensor
from qadence import RX, PI, run, FeatureParameter

block = RX(0, FeatureParameter("phi"))

wf = run(block, values = {"phi": tensor([PI, PI/2])})
print(f"{wf = }") # markdown-exec: hide
```

Since a batch of input values was passed, the `run` function returns a batch of output states. Note that `FeatureParameter("x")` and `VariationalParameter("x")` are simply aliases for `Parameter("x", trainable = False)` and `Parameter("x", trainable = True)`.

## Multiparameter expressions and analog integration

The integration with Sympy becomes useful when one wishes to write arbitrary parameter compositions. Parameters can also be used as scaling coefficients in the block system, which is essential when defining arbitrary analog operations.

```python exec="on" source="material-block" result="json"
from torch import tensor
from qadence import RX, Z, HamEvo, PI
from qadence import VariationalParameter, FeatureParameter, run
from sympy import sin

theta, phi = VariationalParameter("theta"), FeatureParameter("phi")
<<<<<<< HEAD

# Arbitrary parameter composition
expr = PI * sin(theta + phi)

# Use as unitary gate arguments
gate = RX(0, expr)

# Or as scaling coefficients for Hermitian operators
h_op = expr * (Z(0) @ Z(1))

wf = run(gate * HamEvo(h_op, phi), values = {"phi": tensor(PI)})
print(f"{wf = }") # markdown-exec: hide
```

## Parameter redundancy

Parameters are uniquely defined by their name and redundancy is allowed in composite blocks to assign the same value to different blocks. This is useful, for example, when defining layers of rotation gates typically used as feature maps.

```python exec="on" source="material-block" result="json"
from torch import tensor
from qadence import RY, PI, run, kron, FeatureParameter

n_qubits = 3

param = FeatureParameter("phi")

block = kron(RY(i, (i+1) * param) for i in range(n_qubits))

wf = run(block, values = {"phi": tensor(PI)})
print(f"{wf = }") # markdown-exec: hide
```

## Parametrized circuits

Let's look at a final example of an arbitrary composition of digital and analog parameterized blocks:

```python exec="on" source="material-block" html="1"
import sympy
from qadence import RX, RY, RZ, CNOT, CPHASE, Z, HamEvo
from qadence import run, chain, add, kron, FeatureParameter, VariationalParameter, PI

n_qubits = 3

phi = FeatureParameter("Φ")
theta = VariationalParameter("θ")

rotation_block = kron(
    RX(0, phi/theta),
    RY(1, theta*2),
    RZ(2, sympy.cos(phi))
)
digital_entangler = CNOT(0, 1) * CPHASE(1, 2, PI)

hamiltonian = add(theta * (Z(i) @ Z(i+1)) for i in range(n_qubits-1))

analog_evo = HamEvo(hamiltonian, phi)

program = chain(rotation_block, digital_entangler, analog_evo)

from qadence.draw import html_string # markdown-exec: hide
print(html_string(program)) # markdown-exec: hide
```

<<<<<<< HEAD
Please note the different colors for the parametrization with different types. The default palette assigns light blue for `VariationalParameter`, light green for `FeatureParameter` and shaded red for observables.

## Parametrized QuantumModels

As a quick reminder: `FeatureParameter` are used for data input and data encoding into a quantum state.
`VariationalParameter` are trainable parameters in a variational ansatz. When used within a [`QuantumModel`][qadence.model.QuantumModel], an abstract quantum circuit is made differentiable with respect to both variational and feature
parameters which are uniquely identified by their name.

```python exec="on" source="material-block" session="parametrized-models"
from qadence import FeatureParameter, Parameter, VariationalParameter

# Feature parameters are non-trainable parameters.
# Their primary use is input data encoding.
fp = FeatureParameter("x")
assert fp == Parameter("x", trainable=False)

# Variational parameters are trainable parameters.
# Their primary use is for optimization.
vp = VariationalParameter("y")
assert vp == Parameter("y", trainable=True)
```
=======

# Arbitrary parameter composition
expr = PI * sin(theta + phi)

# Use as unitary gate arguments
gate = RX(0, expr)

# Or as scaling coefficients for Hermitian operators
h_op = expr * (Z(0) @ Z(1))

wf = run(gate * HamEvo(h_op, phi), values = {"phi": tensor(PI)})
print(f"{wf = }") # markdown-exec: hide
```

## Parameter redundancy
>>>>>>> 642d37b8

Parameters are uniquely defined by their name and redundancy is allowed in composite blocks to assign the same value to different blocks. This is useful, for example, when defining layers of rotation gates typically used as feature maps.

```python exec="on" source="material-block" result="json"
from torch import tensor
from qadence import RY, PI, run, kron, FeatureParameter

n_qubits = 3

param = FeatureParameter("phi")

block = kron(RY(i, (i+1) * param) for i in range(n_qubits))

wf = run(block, values = {"phi": tensor(PI)})
print(f"{wf = }") # markdown-exec: hide
```

## Parametrized circuits

Let's look at a final example of an arbitrary composition of digital and analog parameterized blocks:

```python exec="on" source="material-block" html="1"
import sympy
from qadence import RX, RY, RZ, CNOT, CPHASE, Z, HamEvo
from qadence import run, chain, add, kron, FeatureParameter, VariationalParameter, PI

n_qubits = 3

phi = FeatureParameter("Φ")
theta = VariationalParameter("θ")

rotation_block = kron(
    RX(0, phi/theta),
    RY(1, theta*2),
    RZ(2, sympy.cos(phi))
)
digital_entangler = CNOT(0, 1) * CPHASE(1, 2, PI)

hamiltonian = add(theta * (Z(i) @ Z(i+1)) for i in range(n_qubits-1))

analog_evo = HamEvo(hamiltonian, phi)

program = chain(rotation_block, digital_entangler, analog_evo)

from qadence.draw import html_string # markdown-exec: hide
print(html_string(program)) # markdown-exec: hide
```

<<<<<<< HEAD
One optimization step (forward and backward pass) can be performed using built-in `torch` functionalities. Variational parameters
can be checked to have been updated accordingly:

```python exec="on" source="material-block" result="json" session="parametrized-constructors"
import torch

mse_loss = torch.nn.MSELoss()
optimizer = torch.optim.Adam(model.parameters())

# Compute forward & backward pass
optimizer.zero_grad()
loss = mse_loss(model.expectation({}), torch.zeros(1))
loss.backward()

# Update the parameters and check the parameters.
optimizer.step()
print(f"Variational parameters = {model.vparams}") # markdown-exec: hide
```

## Non-unitary circuits

Qadence allows composing with non-unitary blocks.
Here is an example of a non-unitary block as a sum of Pauli operators with complex coefficients.

!!! warning "Currently, only the `PyQTorch` backend fully supports execution of non-unitary circuits."

```python exec="on" source="material-block" result="json" session="non-unitary"
from qadence import QuantumModel, QuantumCircuit, Z, X
c1 = 2.0
c2 = 2.0 + 2.0j

block = c1 * Z(0) + c2 * X(1) + c1 * c2 * (Z(2) + X(3))
circuit = QuantumCircuit(4, block)

model = QuantumModel(circuit)  # BackendName.PYQTORCH and DiffMode.AD by default.
print(f"wf = {model.run({})}") # markdown-exec: hide
```
=======
Please note the different colors for the parametrization with different types. The default palette assigns blue for `VariationalParameter`, green for `FeatureParameter`, orange for numeric values, and shaded red for non-parametric gates.
>>>>>>> main
=======
Please note the different colors for the parametrization with different types. The default palette assigns blue for `VariationalParameter`, green for `FeatureParameter`, orange for numeric values, and shaded red for non-parametric gates.
>>>>>>> 642d37b8
<|MERGE_RESOLUTION|>--- conflicted
+++ resolved
@@ -62,7 +62,6 @@
 from sympy import sin
 
 theta, phi = VariationalParameter("theta"), FeatureParameter("phi")
-<<<<<<< HEAD
 
 # Arbitrary parameter composition
 expr = PI * sin(theta + phi)
@@ -126,134 +125,4 @@
 print(html_string(program)) # markdown-exec: hide
 ```
 
-<<<<<<< HEAD
-Please note the different colors for the parametrization with different types. The default palette assigns light blue for `VariationalParameter`, light green for `FeatureParameter` and shaded red for observables.
-
-## Parametrized QuantumModels
-
-As a quick reminder: `FeatureParameter` are used for data input and data encoding into a quantum state.
-`VariationalParameter` are trainable parameters in a variational ansatz. When used within a [`QuantumModel`][qadence.model.QuantumModel], an abstract quantum circuit is made differentiable with respect to both variational and feature
-parameters which are uniquely identified by their name.
-
-```python exec="on" source="material-block" session="parametrized-models"
-from qadence import FeatureParameter, Parameter, VariationalParameter
-
-# Feature parameters are non-trainable parameters.
-# Their primary use is input data encoding.
-fp = FeatureParameter("x")
-assert fp == Parameter("x", trainable=False)
-
-# Variational parameters are trainable parameters.
-# Their primary use is for optimization.
-vp = VariationalParameter("y")
-assert vp == Parameter("y", trainable=True)
-```
-=======
-
-# Arbitrary parameter composition
-expr = PI * sin(theta + phi)
-
-# Use as unitary gate arguments
-gate = RX(0, expr)
-
-# Or as scaling coefficients for Hermitian operators
-h_op = expr * (Z(0) @ Z(1))
-
-wf = run(gate * HamEvo(h_op, phi), values = {"phi": tensor(PI)})
-print(f"{wf = }") # markdown-exec: hide
-```
-
-## Parameter redundancy
->>>>>>> 642d37b8
-
-Parameters are uniquely defined by their name and redundancy is allowed in composite blocks to assign the same value to different blocks. This is useful, for example, when defining layers of rotation gates typically used as feature maps.
-
-```python exec="on" source="material-block" result="json"
-from torch import tensor
-from qadence import RY, PI, run, kron, FeatureParameter
-
-n_qubits = 3
-
-param = FeatureParameter("phi")
-
-block = kron(RY(i, (i+1) * param) for i in range(n_qubits))
-
-wf = run(block, values = {"phi": tensor(PI)})
-print(f"{wf = }") # markdown-exec: hide
-```
-
-## Parametrized circuits
-
-Let's look at a final example of an arbitrary composition of digital and analog parameterized blocks:
-
-```python exec="on" source="material-block" html="1"
-import sympy
-from qadence import RX, RY, RZ, CNOT, CPHASE, Z, HamEvo
-from qadence import run, chain, add, kron, FeatureParameter, VariationalParameter, PI
-
-n_qubits = 3
-
-phi = FeatureParameter("Φ")
-theta = VariationalParameter("θ")
-
-rotation_block = kron(
-    RX(0, phi/theta),
-    RY(1, theta*2),
-    RZ(2, sympy.cos(phi))
-)
-digital_entangler = CNOT(0, 1) * CPHASE(1, 2, PI)
-
-hamiltonian = add(theta * (Z(i) @ Z(i+1)) for i in range(n_qubits-1))
-
-analog_evo = HamEvo(hamiltonian, phi)
-
-program = chain(rotation_block, digital_entangler, analog_evo)
-
-from qadence.draw import html_string # markdown-exec: hide
-print(html_string(program)) # markdown-exec: hide
-```
-
-<<<<<<< HEAD
-One optimization step (forward and backward pass) can be performed using built-in `torch` functionalities. Variational parameters
-can be checked to have been updated accordingly:
-
-```python exec="on" source="material-block" result="json" session="parametrized-constructors"
-import torch
-
-mse_loss = torch.nn.MSELoss()
-optimizer = torch.optim.Adam(model.parameters())
-
-# Compute forward & backward pass
-optimizer.zero_grad()
-loss = mse_loss(model.expectation({}), torch.zeros(1))
-loss.backward()
-
-# Update the parameters and check the parameters.
-optimizer.step()
-print(f"Variational parameters = {model.vparams}") # markdown-exec: hide
-```
-
-## Non-unitary circuits
-
-Qadence allows composing with non-unitary blocks.
-Here is an example of a non-unitary block as a sum of Pauli operators with complex coefficients.
-
-!!! warning "Currently, only the `PyQTorch` backend fully supports execution of non-unitary circuits."
-
-```python exec="on" source="material-block" result="json" session="non-unitary"
-from qadence import QuantumModel, QuantumCircuit, Z, X
-c1 = 2.0
-c2 = 2.0 + 2.0j
-
-block = c1 * Z(0) + c2 * X(1) + c1 * c2 * (Z(2) + X(3))
-circuit = QuantumCircuit(4, block)
-
-model = QuantumModel(circuit)  # BackendName.PYQTORCH and DiffMode.AD by default.
-print(f"wf = {model.run({})}") # markdown-exec: hide
-```
-=======
-Please note the different colors for the parametrization with different types. The default palette assigns blue for `VariationalParameter`, green for `FeatureParameter`, orange for numeric values, and shaded red for non-parametric gates.
->>>>>>> main
-=======
-Please note the different colors for the parametrization with different types. The default palette assigns blue for `VariationalParameter`, green for `FeatureParameter`, orange for numeric values, and shaded red for non-parametric gates.
->>>>>>> 642d37b8
+Please note the different colors for the parametrization with different types. The default palette assigns blue for `VariationalParameter`, green for `FeatureParameter`, orange for numeric values, and shaded red for non-parametric gates.