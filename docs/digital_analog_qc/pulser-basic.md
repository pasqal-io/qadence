--- conflicted
+++ resolved
@@ -30,13 +30,8 @@
 
 | gate        | description                                                                                      | trainable parameter |
 |-------------|--------------------------------------------------------------------------------------------------|---------------------|
-<<<<<<< HEAD
-| `RX`, `RY`       | Single qubit rotations.                                                                          | rotation angle      |
-| `AnalogRot` | Span a single qubit rotation among the entire register.                                          | rotation angle      |
-=======
 | `RX`, `RY`     | Single qubit rotations. Notice that the interaction is on and this affects the resulting gate fidelity.                                                                        | rotation angle      |
 | `AnalogRX`, `AnalogRY`, `AnalogRZ` | Span a single qubit rotation among the entire register.                                          | rotation angle      |
->>>>>>> 85c30fa2
 | `entangle`  | Fully entangle the register.                                                                     | interaction time    |
 | `wait`      | An idle block to wait for the system to evolve for a specific time according to the interaction. | free evolution time |
 
@@ -77,12 +72,8 @@
 final_vector = model.run(params)
 print(final_vector)
 
-<<<<<<< HEAD
-sample = model.sample(params, n_shots=500)[0]
-=======
 # sample from the result state vector and plot the distribution
 sample = model.sample(params, n_shots=50)[0]
->>>>>>> 85c30fa2
 print(sample)
 
 fig, ax = plt.subplots()
@@ -142,13 +133,6 @@
 )
 ```
 
-<<<<<<< HEAD
-## Working with observables
-
-You can calculate expectation value of `Observables` in the Pulser backend the same way as in other backends by using the `expectation` method.
-First we create the desired observables using Qadence blocks.
-
-=======
 ## Create your own gate
 
 A big advantage of using the block-based interface
@@ -174,25 +158,18 @@
 
 ```python exec="on" source="material-block" result="json" session="pulser-basic"
 from qadence import RX, AnalogRot
->>>>>>> 85c30fa2
-
-```python exec="on" source="material-block" session="pulser-basic"
-from qadence.operations import I, X, Y, Z, kron
-
-zz = kron(I(0), Z(1), I(2), Z(3))
-xy = kron(I(0), X(1), I(2), Y(3))
-yx = kron(I(0), Y(1), I(2), X(3))
-
-obs = [zz, xy + yx]
-
-<<<<<<< HEAD
-```
-
-Now we define the `QuantumModel` and pass the observable list to it together with the constructed circuit.
-
-```python exec="on" source="material-block" result="json" session="pulser-basic"
-from qadence import RX, AnalogRot
-=======
+
+register = Register(2)
+circuit = QuantumCircuit(register, protocol)
+model = QuantumModel(circuit, backend="pulser", diff_mode='gpsr')
+
+params = {
+    "t": torch.tensor([383]),  # ns
+    "y": torch.tensor([torch.pi / 2]),
+}
+
+sample = model.sample(params, n_shots=50)[0]
+
 fig, ax = plt.subplots()
 plt.bar(sample.keys(), sample.values())
 from docs import docsutils # markdown-exec: hide
@@ -222,38 +199,25 @@
 
 In those cases, global pulses are preferred to generate entanglement to avoid
 changing the addressing pattern on the fly.
->>>>>>> 85c30fa2
-
-blocks = chain(
-    RX(0, "x"),
-    RX(2, "x"),
-    AnalogRot(duration=300, omega=5*torch.pi)
+
+```python exec="on" source="material-block" html="1" session="pulser-basic"
+protocol = chain(
+    entangle("t"),
+    AnalogRY(torch.pi / 2),
 )
 
 register = Register.square(qubits_side=2)
-<<<<<<< HEAD
-circuit = QuantumCircuit(register, blocks)
-model = QuantumModel(circuit, observable=obs, backend="pulser", diff_mode="gpsr")
-=======
 circuit = QuantumCircuit(register, protocol)
 model = QuantumModel(circuit, backend="pulser", diff_mode="gpsr")
 
 # add modulation to the pulse sequence by modifying the
 # backend configuration
 model.backend.backend.config.with_modulation = True
->>>>>>> 85c30fa2
 
 params = {
     "x": torch.tensor([3*torch.pi/2]),  # ns
 }
 
-<<<<<<< HEAD
-final_result = model.expectation(values=params)
-```
-
-We use the `expectation` method of the `QuantumModel` instance to calculate the expectation values.
-Here the `final_result` contains the expected values of observables in `obs` list.
-=======
 sample = model.sample(params, n_shots=500)[0]
 
 fig, ax = plt.subplots()
@@ -281,7 +245,6 @@
 Finally, let's put all together by constructing a digital-analog
 version of a quantum neural network circuit with feature map and variational
 ansatz.
->>>>>>> 85c30fa2
 
 ```python exec="on" source="material-block" html="1" session="pulser-basic"
 from qadence import kron, fourier_feature_map
