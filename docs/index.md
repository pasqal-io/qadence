--- conflicted
+++ resolved
@@ -1,11 +1,8 @@
 **Qadence** is a Python package that provides a simple interface to build _**digital-analog quantum
 programs**_ with tunable qubit interaction defined on _**arbitrary register topologies**_ realizable on neutral atom devices.
-<<<<<<< HEAD
-=======
 
 [![pre-commit](https://github.com/pasqal-io/qadence/actions/workflows/lint.yml/badge.svg)](https://github.com/pasqal-io/qadence/actions/workflows/lint.yml)
 [![tests](https://github.com/pasqal-io/qadence/actions/workflows/test_fast.yml/badge.svg)](https://github.com/pasqal-io/qadence/actions/workflows/test_fast.yml)
->>>>>>> 85c30fa2
 
 ## Feature highlights
 
@@ -15,16 +12,6 @@
 
 * A [simple interface](digital_analog_qc/analog-basics.md) to work with _**interacting qubit systems**_
   using [arbitrary registers topologies](tutorials/register.md).
-<<<<<<< HEAD
-
-* An intuitive [expression-based system](tutorials/parameters.md) developed on top of the symbolic library [Sympy](https://www.sympy.org/en/index.html) to construct _**parametric quantum programs**_ easily.
-
-* [High-order generalized parameter shift rules](link to psr tutorial) for _**differentiating parametrized quantum operations**_.
-
-* Out-of-the-box _**automatic differentiability**_ of quantum programs with [PyTorch](https://pytorch.org/) integration.
-
-* _**Efficient execution**_ on a variety of different purpose backends: from state vector simulators to tensor network emulators and real devices.
-=======
 
 * An intuitive [expression-based system](tutorials/parameters.md) developed on top of the symbolic library [Sympy](https://www.sympy.org/en/index.html) to construct _**parametric quantum programs**_ easily.
 
@@ -34,7 +21,6 @@
 
 * _**Efficient execution**_ on a variety of different purpose backends: from state vector simulators to tensor network emulators and real devices.
 
-In following are some rudimentary examples of Qadence possibilites in the digital, analog and digital-analog paradigms.
 
 
 ## Citation
@@ -51,7 +37,6 @@
 
 The library name is from music terminology: Qadence allows to compose blocks into complex quantum programs in such
 a seamless way that they flow like music.
->>>>>>> 85c30fa2
 
 In following are some rudimentary examples of Qadence possibilites in the digital, analog and digital-analog paradigms.
 
@@ -158,7 +143,6 @@
 ```
 
 The default backend for Qadence is [PyQTorch](https://github.com/pasqal-io/pyqtorch), a differentiable state vector simulator for digital-analog simulation. It is possible to install additional backends and the circuit visualization library using the following extras:
-<<<<<<< HEAD
 
 * `braket`: the [Braket](https://github.com/amazon-braket/amazon-braket-sdk-python) backend.
 * `pulser`: the [Pulser](https://github.com/pasqal-io/Pulser) backend for composing, simulating and executing pulse sequences for neutral-atom quantum devices.
@@ -166,15 +150,6 @@
 
 by running:
 
-=======
-
-* `braket`: the [Braket](https://github.com/amazon-braket/amazon-braket-sdk-python) backend.
-* `pulser`: the [Pulser](https://github.com/pasqal-io/Pulser) backend for composing, simulating and executing pulse sequences for neutral-atom quantum devices.
-* `visualization`: to display diagrammatically quantum circuits.
-
-by running:
-
->>>>>>> 85c30fa2
 ```bash
 pip install qadence[braket, pulser, visualization]
 ```
