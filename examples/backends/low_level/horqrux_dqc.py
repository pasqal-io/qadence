--- conflicted
+++ resolved
@@ -14,12 +14,8 @@
 from qadence.blocks.utils import chain
 from qadence.circuit import QuantumCircuit
 from qadence.constructors import feature_map, hea, ising_hamiltonian
-<<<<<<< HEAD
 from qadence.logger import get_script_logger
-from qadence.types import BackendName, DiffMode
-=======
 from qadence.types import BackendName, BasisSet, DiffMode
->>>>>>> 2e2e859b
 
 logger = get_script_logger("Horqrux DQC")
 N_QUBITS, DEPTH, LEARNING_RATE, N_POINTS = 4, 3, 0.01, 20
