[build-system]
requires = ["hatchling"]
build-backend = "hatchling.build"

[project]
name = "qadence"
description = "Pasqal interface for circuit-based quantum computing SDKs"
readme = "README.md"
authors = [
    { name = "Aleksander Wennersteen", email = "aleksander.wennersteen@pasqal.com" },
    { name = "Gert-Jan Both", email = "gert-jan.both@pasqal.com" },
    { name = "Niklas Heim", email = "niklas.heim@pasqal.com" },
    { name = "Mario Dagrada", email = "mario.dagrada@pasqal.com" },
    { name = "Vincent Elfving", email = "vincent.elfving@pasqal.com" },
    { name = "Dominik Seitz", email = "dominik.seitz@pasqal.com" },
    { name = "Roland Guichard", email = "roland.guichard@pasqal.com" },
    { name = "Joao P. Moutinho", email = "joao.moutinho@pasqal.com"},
    { name = "Vytautas Abramavicius", email = "vytautas.abramavicius@pasqal.com" },
    { name = "Gergana Velikova", email = "gergana.velikova@pasqal.com" },
    { name = "Eduardo Maschio", email = "eduardo.maschio@pasqal.com" },
]
requires-python = ">=3.9"
license = {text = "Apache 2.0"}
version = "1.6.0"
classifiers=[
    "License :: OSI Approved :: Apache Software License",
    "Programming Language :: Python",
    "Programming Language :: Python :: 3",
    "Programming Language :: Python :: 3.9",
    "Programming Language :: Python :: 3.10",
    "Programming Language :: Python :: 3.11",
    "Programming Language :: Python :: 3.12",
    "Programming Language :: Python :: Implementation :: CPython",
    "Programming Language :: Python :: Implementation :: PyPy",
]
dependencies = [
    "numpy",
    "torch",
    "openfermion",
    "sympytorch>=0.1.2",
    "rich",
    "tensorboard>=2.12.0",
    "deepdiff",
    "jsonschema",
    "nevergrad",
    "scipy",
<<<<<<< HEAD
    "pyqtorch==1.1.1",
=======
    "pyqtorch==1.1.2",
    "pyyaml",
>>>>>>> 934bfae0
    "matplotlib",
    "Arpeggio==2.0.2",
]

[tool.hatch.metadata]
allow-direct-references = true
allow-ambiguous-features = true

[project.optional-dependencies]
pulser = ["pulser-core==0.18.1", "pulser-simulation==0.18.1","pasqal-cloud==0.8.1"]
braket = ["amazon-braket-sdk<1.71.2"]
visualization = [
  "graphviz",
  # FIXME: will be needed once we support latex labels
  # "latex2svg @ git+https://github.com/Moonbase59/latex2svg.git#egg=latex2svg",
  # "scour",
]
horqrux = [
    "horqrux==0.6.0",
    "jax",
    "flax",
    "optax",
    "jaxopt",
    "einops",
    "sympy2jax"]
protocols = ["qadence-protocols"]
libs = ["qadence-libs"]
dlprof = ["nvidia-pyindex", "nvidia-dlprof[pytorch]"]
all = [
  "pulser",
  "braket",
  "visualization",
  "protocols",
  "libs",
]

[tool.hatch.envs.default]
dependencies = [
  "flaky",
  "hypothesis",
  "pytest",
  "pytest-cov",
  "pytest-mypy",
  "pytest-xdist",
  "types-PyYAML",
  "ipykernel",
  "pre-commit",
  "black",
  "isort",
  "ruff",
  "pydocstringformatter",
]
features = ["pulser", "braket","visualization", "horqrux"]

[tool.hatch.envs.default.scripts]
test = "pytest -n auto --cov-report lcov --cov-config=pyproject.toml --cov=qadence --cov=tests --ignore=./tests/test_examples.py {args}"
test-examples = "pytest ./tests/test_examples.py {args}"
no-cov = "cov --no-cov {args}"
test-docs = "mkdocs build --clean --strict"
test-all = "pytest -n auto {args}  && mkdocs build --clean --strict"

[tool.pytest.ini_options]
markers = [
  "slow: marks tests as slow (deselect with '-m \"not slow\"')",
]
testpaths = ["tests"]
addopts = """-vvv"""
xfail_strict = true
filterwarnings = [
  "ignore:Call to deprecated create function FieldDescriptor",
  "ignore:Call to deprecated create function Descriptor",
  "ignore:Call to deprecated create function EnumDescriptor",
  "ignore:Call to deprecated create function EnumValueDescriptor",
  "ignore:Call to deprecated create function FileDescriptor",
  "ignore:Call to deprecated create function OneofDescriptor",
  "ignore:distutils Version classes are deprecated.",
  "ignore::DeprecationWarning"
]


[tool.hatch.envs.docs]
dependencies = [
  "mkdocs",
  "mkdocs-material",
  "mkdocstrings",
  "mkdocstrings-python",
  "mkdocs-section-index",
  "mkdocs-exclude",
  "markdown-exec",
  "mike",
]
features = ["pulser", "braket", "horqrux", "visualization"]

[tool.hatch.envs.docs.scripts]
build = "mkdocs build --clean --strict"
serve = "mkdocs serve --dev-addr localhost:8000"

[[tool.hatch.envs.test.matrix]]
python = ["39", "310"]

[tool.hatch.envs.tests]
features = ["all"]

[tool.hatch.build.targets.sdist]
exclude = [
  "/.gitignore",
  "/.gitlab-ci-yml",
  "/.pre-commit-config.yml",
  "/tests",
  "/docs",
  "/examples",
]

[tool.hatch.build.targets.wheel]
packages = ["qadence"]

[tool.coverage.run]
branch = true
parallel = true

[tool.coverage.report]
exclude_lines = [
  "no cov",
  "if __name__ == .__main__.:",
  "if TYPE_CHECKING:",
]

[tool.ruff]
select = ["E", "F", "I", "Q"]
extend-ignore = ["F841","F403"]
line-length = 100

[tool.ruff.isort]
required-imports = ["from __future__ import annotations"]

[tool.ruff.per-file-ignores]
"__init__.py" = ["F401", "E402"]
"qadence/operations/primitive.py" = ["E742"]  # Avoid ambiguous class name warning for identity.
"qadence/backends/horqrux/convert_ops.py" = ["E741"]  # Avoid ambiguous class name warning for 0.
"examples/*" = ["E402"] # Allow torch seed to be set before qadence imports

[tool.ruff.mccabe]
max-complexity = 15

[tool.ruff.flake8-quotes]
docstring-quotes = "double"

[tool.black]
line-length = 100
include = '\.pyi?$'
exclude = '''
/(
    \.git
  | \.hg
  | \.mypy_cache
  | \.tox
  | \.venv
  | _build
  | buck-out
  | build
  | dist
)/
'''

[tool.mypy]
python_version = "3.10"
warn_return_any = true
warn_unused_configs = true
disallow_untyped_defs = true
no_implicit_optional = false
ignore_missing_imports = true<|MERGE_RESOLUTION|>--- conflicted
+++ resolved
@@ -44,12 +44,8 @@
     "jsonschema",
     "nevergrad",
     "scipy",
-<<<<<<< HEAD
-    "pyqtorch==1.1.1",
-=======
-    "pyqtorch==1.1.2",
+    "pyqtorch==1.2.0",
     "pyyaml",
->>>>>>> 934bfae0
     "matplotlib",
     "Arpeggio==2.0.2",
 ]
