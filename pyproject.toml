--- conflicted
+++ resolved
@@ -19,11 +19,8 @@
     { name = "Gergana Velikova", email = "gergana.velikova@pasqal.com" },
     { name = "Eduardo Maschio", email = "eduardo.maschio@pasqal.com" },
     { name = "Smit Chaudhary", email = "smit.chaudhary@pasqal.com" },
-<<<<<<< HEAD
     { name = "Ignacio Fernández Graña", email = "ignacio.fernandez-grana@pasqal.com" },
-=======
     { name = "Charles Moussa", email = "charles.moussa@pasqal.com" },
->>>>>>> 66267264
 ]
 requires-python = ">=3.9"
 license = { text = "Apache 2.0" }
