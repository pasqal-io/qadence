--- conflicted
+++ resolved
@@ -20,15 +20,9 @@
     { name = "Eduardo Maschio", email = "eduardo.maschio@pasqal.com" },
 ]
 requires-python = ">=3.9"
-<<<<<<< HEAD
-license = { text = "Apache 2.0" }
-version = "1.6.2"
-classifiers = [
-=======
 license = {text = "Apache 2.0"}
 version = "1.6.3"
 classifiers=[
->>>>>>> d9a253f5
     "License :: OSI Approved :: Apache Software License",
     "Programming Language :: Python",
     "Programming Language :: Python :: 3",
@@ -131,16 +125,6 @@
 
 [tool.hatch.envs.docs]
 dependencies = [
-<<<<<<< HEAD
-    "mkdocs",
-    "mkdocs-material",
-    "mkdocstrings",
-    "mkdocstrings-python",
-    "mkdocs-section-index",
-    "mkdocs-exclude",
-    "markdown-exec<1.9.0",
-    "mike",
-=======
   "mkdocs",
   "mkdocs-material",
   "mkdocstrings",
@@ -149,7 +133,6 @@
   "mkdocs-exclude",
   "markdown-exec",
   "mike",
->>>>>>> d9a253f5
 ]
 features = ["pulser", "braket", "horqrux", "visualization"]
 
