--- conflicted
+++ resolved
@@ -40,8 +40,7 @@
     "jsonschema",
     "nevergrad",
     "scipy",
-<<<<<<< HEAD
-    "pyqtorch==1.0.1",
+    "pyqtorch==1.0.3",
     "matplotlib",
     "jax",
     "flax",
@@ -51,10 +50,6 @@
     "numpy",
     "sympy2jax",
     "horqrux @ git+https://github.com/pasqal-io/horqrux"
-=======
-    "pyqtorch==1.0.3",
-    "matplotlib"
->>>>>>> beae6013
 ]
 
 [tool.hatch.metadata]
