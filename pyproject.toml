--- conflicted
+++ resolved
@@ -14,19 +14,15 @@
     { name = "Vincent Elfving", email = "vincent.elfving@pasqal.com" },
     { name = "Dominik Seitz", email = "dominik.seitz@pasqal.com" },
     { name = "Roland Guichard", email = "roland.guichard@pasqal.com" },
-    { name = "Joao P. Moutinho", email = "joao.moutinho@pasqal.com"},
+    { name = "Joao P. Moutinho", email = "joao.moutinho@pasqal.com" },
     { name = "Vytautas Abramavicius", email = "vytautas.abramavicius@pasqal.com" },
     { name = "Gergana Velikova", email = "gergana.velikova@pasqal.com" },
     { name = "Eduardo Maschio", email = "eduardo.maschio@pasqal.com" },
 ]
 requires-python = ">=3.9"
-license = {text = "Apache 2.0"}
-<<<<<<< HEAD
-version = "1.6.0"
-=======
-version = "1.6.2"
->>>>>>> 77185e1c
-classifiers=[
+license = { text = "Apache 2.0" }
+version = "1.7.0"
+classifiers = [
     "License :: OSI Approved :: Apache Software License",
     "Programming Language :: Python",
     "Programming Language :: Python :: 3",
@@ -59,13 +55,17 @@
 allow-ambiguous-features = true
 
 [project.optional-dependencies]
-pulser = ["pulser-core==0.18.1", "pulser-simulation==0.18.1","pasqal-cloud==0.10.1"]
+pulser = [
+    "pulser-core==0.18.1",
+    "pulser-simulation==0.18.1",
+    "pasqal-cloud==0.10.1",
+]
 braket = ["amazon-braket-sdk<1.71.2"]
 visualization = [
-  "graphviz",
-  # FIXME: will be needed once we support latex labels
-  # "latex2svg @ git+https://github.com/Moonbase59/latex2svg.git#egg=latex2svg",
-  # "scour",
+    "graphviz",
+    # FIXME: will be needed once we support latex labels
+    # "latex2svg @ git+https://github.com/Moonbase59/latex2svg.git#egg=latex2svg",
+    # "scour",
 ]
 horqrux = [
     "horqrux==0.6.0",
@@ -74,35 +74,30 @@
     "optax",
     "jaxopt",
     "einops",
-    "sympy2jax"]
+    "sympy2jax",
+]
 protocols = ["qadence-protocols"]
 libs = ["qadence-libs"]
 dlprof = ["nvidia-pyindex", "nvidia-dlprof[pytorch]"]
-all = [
-  "pulser",
-  "braket",
-  "visualization",
-  "protocols",
-  "libs",
-]
+all = ["pulser", "braket", "visualization", "protocols", "libs"]
 
 [tool.hatch.envs.default]
 dependencies = [
-  "flaky",
-  "hypothesis",
-  "pytest",
-  "pytest-cov",
-  "pytest-mypy",
-  "pytest-xdist",
-  "types-PyYAML",
-  "ipykernel",
-  "pre-commit",
-  "black",
-  "isort",
-  "ruff",
-  "pydocstringformatter",
-]
-features = ["pulser", "braket","visualization", "horqrux"]
+    "flaky",
+    "hypothesis",
+    "pytest",
+    "pytest-cov",
+    "pytest-mypy",
+    "pytest-xdist",
+    "types-PyYAML",
+    "ipykernel",
+    "pre-commit",
+    "black",
+    "isort",
+    "ruff",
+    "pydocstringformatter",
+]
+features = ["pulser", "braket", "visualization", "horqrux"]
 
 [tool.hatch.envs.default.scripts]
 test = "pytest -n auto --cov-report lcov --cov-config=pyproject.toml --cov=qadence --cov=tests --ignore=./tests/test_examples.py {args}"
@@ -112,34 +107,32 @@
 test-all = "pytest -n auto {args}  && mkdocs build --clean --strict"
 
 [tool.pytest.ini_options]
-markers = [
-  "slow: marks tests as slow (deselect with '-m \"not slow\"')",
-]
+markers = ["slow: marks tests as slow (deselect with '-m \"not slow\"')"]
 testpaths = ["tests"]
 addopts = """-vvv"""
 xfail_strict = true
 filterwarnings = [
-  "ignore:Call to deprecated create function FieldDescriptor",
-  "ignore:Call to deprecated create function Descriptor",
-  "ignore:Call to deprecated create function EnumDescriptor",
-  "ignore:Call to deprecated create function EnumValueDescriptor",
-  "ignore:Call to deprecated create function FileDescriptor",
-  "ignore:Call to deprecated create function OneofDescriptor",
-  "ignore:distutils Version classes are deprecated.",
-  "ignore::DeprecationWarning"
+    "ignore:Call to deprecated create function FieldDescriptor",
+    "ignore:Call to deprecated create function Descriptor",
+    "ignore:Call to deprecated create function EnumDescriptor",
+    "ignore:Call to deprecated create function EnumValueDescriptor",
+    "ignore:Call to deprecated create function FileDescriptor",
+    "ignore:Call to deprecated create function OneofDescriptor",
+    "ignore:distutils Version classes are deprecated.",
+    "ignore::DeprecationWarning",
 ]
 
 
 [tool.hatch.envs.docs]
 dependencies = [
-  "mkdocs",
-  "mkdocs-material",
-  "mkdocstrings",
-  "mkdocstrings-python",
-  "mkdocs-section-index",
-  "mkdocs-exclude",
-  "markdown-exec",
-  "mike",
+    "mkdocs",
+    "mkdocs-material",
+    "mkdocstrings",
+    "mkdocstrings-python",
+    "mkdocs-section-index",
+    "mkdocs-exclude",
+    "markdown-exec",
+    "mike",
 ]
 features = ["pulser", "braket", "horqrux", "visualization"]
 
@@ -155,12 +148,12 @@
 
 [tool.hatch.build.targets.sdist]
 exclude = [
-  "/.gitignore",
-  "/.gitlab-ci-yml",
-  "/.pre-commit-config.yml",
-  "/tests",
-  "/docs",
-  "/examples",
+    "/.gitignore",
+    "/.gitlab-ci-yml",
+    "/.pre-commit-config.yml",
+    "/tests",
+    "/docs",
+    "/examples",
 ]
 
 [tool.hatch.build.targets.wheel]
@@ -171,15 +164,11 @@
 parallel = true
 
 [tool.coverage.report]
-exclude_lines = [
-  "no cov",
-  "if __name__ == .__main__.:",
-  "if TYPE_CHECKING:",
-]
+exclude_lines = ["no cov", "if __name__ == .__main__.:", "if TYPE_CHECKING:"]
 
 [tool.ruff]
 select = ["E", "F", "I", "Q"]
-extend-ignore = ["F841","F403"]
+extend-ignore = ["F841", "F403"]
 line-length = 100
 
 [tool.ruff.isort]
@@ -187,8 +176,12 @@
 
 [tool.ruff.per-file-ignores]
 "__init__.py" = ["F401", "E402"]
-"qadence/operations/primitive.py" = ["E742"]  # Avoid ambiguous class name warning for identity.
-"qadence/backends/horqrux/convert_ops.py" = ["E741"]  # Avoid ambiguous class name warning for 0.
+"qadence/operations/primitive.py" = [
+    "E742",
+] # Avoid ambiguous class name warning for identity.
+"qadence/backends/horqrux/convert_ops.py" = [
+    "E741",
+] # Avoid ambiguous class name warning for 0.
 "examples/*" = ["E402"] # Allow torch seed to be set before qadence imports
 
 [tool.ruff.mccabe]
