--- conflicted
+++ resolved
@@ -7,9 +7,8 @@
 from pathlib import Path
 
 import yaml
-from torch import cdouble
+from torch import cdouble, set_default_dtype
 from torch import float64 as torchfloat64
-from torch import set_default_dtype
 
 DEFAULT_FLOAT_DTYPE = torchfloat64
 DEFAULT_COMPLEX_DTYPE = cdouble
@@ -62,14 +61,6 @@
 from .types import *
 from .utils import *
 
-<<<<<<< HEAD
-=======
-DEFAULT_FLOAT_DTYPE = torchfloat64
-DEFAULT_COMPLEX_DTYPE = cdouble
-set_default_dtype(DEFAULT_FLOAT_DTYPE)
-
-
->>>>>>> 2e2e859b
 """Fetch the functions defined in the __all__ of each sub-module.
 
 Import to the qadence name space. Make sure each added submodule has the respective definition:
