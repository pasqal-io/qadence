from __future__ import annotations

<<<<<<< HEAD
=======
from math import dist as euclidean_distance
from typing import Union

from sympy import cos, sin

from qadence.analog.addressing import AddressingPattern
from qadence.blocks.abstract import AbstractBlock
from qadence.blocks.analog import (
    ConstantAnalogRotation,
)
from qadence.blocks.utils import add, kron
from qadence.operations import I, N, X, Y, Z
from qadence.register import Register

>>>>>>> 8ccf6ac3
# Ising coupling coefficient depending on the Rydberg level
# Include a normalization to the Planck constant hbar
# In units of [rad . µm^6 / µs]

C6_DICT = {
    50: 96120.72,
    51: 122241.6,
    52: 154693.02,
    53: 194740.36,
    54: 243973.91,
    55: 304495.01,
    56: 378305.98,
    57: 468027.05,
    58: 576714.85,
    59: 707911.38,
    60: 865723.02,
    61: 1054903.11,
    62: 1281042.11,
    63: 1550531.15,
    64: 1870621.31,
    65: 2249728.57,
    66: 2697498.69,
    67: 3224987.51,
    68: 3844734.37,
    69: 4571053.32,
    70: 5420158.53,
    71: 6410399.4,
    72: 7562637.31,
    73: 8900342.14,
    74: 10449989.62,
    75: 12241414.53,
    76: 14308028.03,
    77: 16687329.94,
    78: 19421333.62,
    79: 22557029.94,
    80: 26146720.74,
    81: 30248886.65,
    82: 34928448.69,
    83: 40257623.67,
    84: 46316557.88,
    85: 53194043.52,
    86: 60988354.64,
    87: 69808179.15,
    88: 79773468.88,
    89: 91016513.07,
    90: 103677784.57,
    91: 117933293.96,
    92: 133943541.9,
    93: 151907135.94,
    94: 172036137.34,
    95: 194562889.89,
    96: 219741590.56,
    97: 247850178.91,
    98: 279192193.77,
    99: 314098829.39,
    100: 352931119.11,
<<<<<<< HEAD
}
=======
}


def _qubitposition(register: Register, i: int) -> tuple[int, int]:
    (x, y) = list(register.coords.values())[i]
    return (x, y)


def ising_interaction(
    register: Register, pairs: list[tuple[int, int]], rydberg_level: int = 60
) -> AbstractBlock:
    """
    Computes the Rydberg Ising interaction Hamiltonian for a register of qubits.

    H_int = ∑_(j<i) (C_6 / R**6) * kron(N_i, N_j)

    Args:
        register: the register of qubits.
        pairs: a list of all pairs of interacting qubits.
        rydberg_level: determines the value of C_6
    """
    c6 = C6_DICT[rydberg_level]

    def term(i: int, j: int) -> AbstractBlock:
        qi, qj = _qubitposition(register, i), _qubitposition(register, j)
        rij = euclidean_distance(qi, qj)
        return (c6 / rij**6) * kron(N(i), N(j))

    return add(term(i, j) for (i, j) in pairs)


def xy_interaction(
    register: Register, pairs: list[tuple[int, int]], c3: float = 3700.0
) -> AbstractBlock:
    """
    Computes the Rydberg XY interaction Hamiltonian for a register of qubits.

    H_int = ∑_(j<i) (C_3 / R**3) * (kron(X_i, X_j) + kron(Y_i, Y_j))

    Args:
        register: the register of qubits.
        pairs: a list of all pairs of interacting qubits.
        c3: the coefficient value of C_3 in units of [rad . µm^3 / µs]
    """

    def term(i: int, j: int) -> AbstractBlock:
        qi, qj = _qubitposition(register, i), _qubitposition(register, j)
        rij = euclidean_distance(qi, qj)
        return (c3 / rij**3) * (kron(X(i), X(j)) + kron(Y(i), Y(j)))

    return add(term(i, j) for (i, j) in pairs)


def rot_generator(block: ConstantAnalogRotation) -> AbstractBlock:
    omega = block.parameters.omega
    delta = block.parameters.delta
    phase = block.parameters.phase
    support = block.qubit_support

    x_terms = (omega / 2) * add(cos(phase) * X(i) - sin(phase) * Y(i) for i in support)
    z_terms = delta * add(N(i) for i in support)
    return x_terms - z_terms  # type: ignore[no-any-return]


def add_pattern(register: Register, pattern: Union[AddressingPattern, None]) -> AbstractBlock:
    support = tuple(range(register.n_qubits))
    if pattern is not None:
        amp = pattern.amp
        det = pattern.det
        weights_amp = pattern.weights_amp
        weights_det = pattern.weights_det
        local_constr_amp = pattern.local_constr_amp
        local_constr_det = pattern.local_constr_det
        global_constr_amp = pattern.global_constr_amp
        global_constr_det = pattern.global_constr_det
    else:
        amp = 0.0
        det = 0.0
        weights_amp = {i: 0.0 for i in support}
        weights_det = {i: 0.0 for i in support}
        local_constr_amp = {i: 0.0 for i in support}
        local_constr_det = {i: 0.0 for i in support}
        global_constr_amp = 0.0
        global_constr_det = 0.0

    p_amp_terms = (
        (1 / 2)  # type: ignore [operator]
        * amp
        * global_constr_amp
        * add(X(i) * weights_amp[i] * local_constr_amp[i] for i in support)  # type: ignore [operator]
    )
    p_det_terms = (
        -det  # type: ignore [operator]
        * global_constr_det
        * add(0.5 * (I(i) - Z(i)) * weights_det[i] * local_constr_det[i] for i in support)  # type: ignore [operator]
    )
    return p_amp_terms + p_det_terms  # type: ignore[no-any-return]
>>>>>>> 8ccf6ac3
<|MERGE_RESOLUTION|>--- conflicted
+++ resolved
@@ -1,8 +1,6 @@
 from __future__ import annotations
 
-<<<<<<< HEAD
-=======
-from math import dist as euclidean_distance
+
 from typing import Union
 
 from sympy import cos, sin
@@ -16,7 +14,6 @@
 from qadence.operations import I, N, X, Y, Z
 from qadence.register import Register
 
->>>>>>> 8ccf6ac3
 # Ising coupling coefficient depending on the Rydberg level
 # Include a normalization to the Planck constant hbar
 # In units of [rad . µm^6 / µs]
@@ -73,60 +70,7 @@
     98: 279192193.77,
     99: 314098829.39,
     100: 352931119.11,
-<<<<<<< HEAD
 }
-=======
-}
-
-
-def _qubitposition(register: Register, i: int) -> tuple[int, int]:
-    (x, y) = list(register.coords.values())[i]
-    return (x, y)
-
-
-def ising_interaction(
-    register: Register, pairs: list[tuple[int, int]], rydberg_level: int = 60
-) -> AbstractBlock:
-    """
-    Computes the Rydberg Ising interaction Hamiltonian for a register of qubits.
-
-    H_int = ∑_(j<i) (C_6 / R**6) * kron(N_i, N_j)
-
-    Args:
-        register: the register of qubits.
-        pairs: a list of all pairs of interacting qubits.
-        rydberg_level: determines the value of C_6
-    """
-    c6 = C6_DICT[rydberg_level]
-
-    def term(i: int, j: int) -> AbstractBlock:
-        qi, qj = _qubitposition(register, i), _qubitposition(register, j)
-        rij = euclidean_distance(qi, qj)
-        return (c6 / rij**6) * kron(N(i), N(j))
-
-    return add(term(i, j) for (i, j) in pairs)
-
-
-def xy_interaction(
-    register: Register, pairs: list[tuple[int, int]], c3: float = 3700.0
-) -> AbstractBlock:
-    """
-    Computes the Rydberg XY interaction Hamiltonian for a register of qubits.
-
-    H_int = ∑_(j<i) (C_3 / R**3) * (kron(X_i, X_j) + kron(Y_i, Y_j))
-
-    Args:
-        register: the register of qubits.
-        pairs: a list of all pairs of interacting qubits.
-        c3: the coefficient value of C_3 in units of [rad . µm^3 / µs]
-    """
-
-    def term(i: int, j: int) -> AbstractBlock:
-        qi, qj = _qubitposition(register, i), _qubitposition(register, j)
-        rij = euclidean_distance(qi, qj)
-        return (c3 / rij**3) * (kron(X(i), X(j)) + kron(Y(i), Y(j)))
-
-    return add(term(i, j) for (i, j) in pairs)
 
 
 def rot_generator(block: ConstantAnalogRotation) -> AbstractBlock:
@@ -172,5 +116,4 @@
         * global_constr_det
         * add(0.5 * (I(i) - Z(i)) * weights_det[i] * local_constr_det[i] for i in support)  # type: ignore [operator]
     )
-    return p_amp_terms + p_det_terms  # type: ignore[no-any-return]
->>>>>>> 8ccf6ac3
+    return p_amp_terms + p_det_terms  # type: ignore[no-any-return]