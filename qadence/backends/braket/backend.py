--- conflicted
+++ resolved
@@ -22,12 +22,9 @@
 from qadence.noise import Noise
 from qadence.noise.protocols import apply_noise
 from qadence.overlap import overlap_exact
-<<<<<<< HEAD
 from qadence.types import Engine
-=======
 from qadence.transpile import transpile
 from qadence.types import BackendName
->>>>>>> e78a711d
 from qadence.utils import Endianness
 
 from .config import Configuration, default_passes
@@ -58,12 +55,8 @@
     with_measurements: bool = True
     with_noise: bool = False
     native_endianness: Endianness = Endianness.BIG
-<<<<<<< HEAD
-    config: Configuration = Configuration()
+    config: Configuration = field(default_factory=Configuration)
     engine: Engine = Engine.NONE
-=======
-    config: Configuration = field(default_factory=Configuration)
->>>>>>> e78a711d
 
     # braket specifics
     # TODO: include it in the configuration?
