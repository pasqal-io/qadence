from __future__ import annotations

from collections import Counter
from dataclasses import dataclass, field
from typing import Any

import numpy as np
import qutip
import torch
from pulser import Register as PulserRegister
from pulser import Sequence
from pulser_simulation.simresults import SimulationResults
from pulser_simulation.simulation import QutipEmulator
from torch import Tensor

from qadence.backend import Backend as BackendInterface
from qadence.backend import ConvertedCircuit, ConvertedObservable
from qadence.backends.utils import to_list_of_dicts
from qadence.blocks import AbstractBlock
from qadence.circuit import QuantumCircuit
from qadence.logger import get_logger
from qadence.measurements import Measurements
from qadence.mitigations import Mitigations
from qadence.mitigations.protocols import apply_mitigation
from qadence.noise import Noise
from qadence.noise.protocols import apply_noise
from qadence.overlap import overlap_exact
from qadence.register import Register
from qadence.transpile import transpile
from qadence.types import BackendName, Endianness

from .channels import GLOBAL_CHANNEL, LOCAL_CHANNEL
from .cloud import get_client
from .config import Configuration
from .convert_ops import convert_observable
from .devices import Device, IdealDevice, RealisticDevice
from .pulses import add_pulses

logger = get_logger(__file__)


def _convert_init_state(state: Tensor) -> np.ndarray:
    """Flip and squeeze initial state consistent with Pulser convention."""
    if state.shape[0] > 1:
        raise ValueError("Pulser backend only supports initial states with batch size 1.")
    return np.flip(state.cpu().squeeze().numpy())


def create_register(register: Register) -> PulserRegister:
    """Convert Qadence Register to Pulser Register."""
    coords = np.array(list(register.coords.values()))
    return PulserRegister.from_coordinates(coords)


def make_sequence(circ: QuantumCircuit, config: Configuration) -> Sequence:
    if config.device_type == Device.IDEALIZED:
        device = IdealDevice()
    elif config.device_type == Device.REALISTIC:
        device = RealisticDevice()
    else:
        raise ValueError("Specified device is not supported.")

<<<<<<< HEAD
    # Temporary solution: overrides the device if a Qadence device is passed in the config
    if config.device is not None:
        device = IdealDevice(
            config.device.rydberg_level, config.device.max_abs_detuning, config.device.max_amp
        )

    pulser_register = create_register(circ.register)
=======
    ########
    # FIXME: Remove the block below in V1.1.0
    register = circ.register
    if config.spacing is not None:
        logger.warning(
            "Passing register spacing in the backend configuration is deprecated. "
            "Please pass it in the register directly, as detailed in the register tutorial."
        )
        # Rescales the register coordinates, as was done with the previous "spacing" argument.
        register = register.rescale_coords(scaling=config.spacing)
    else:
        if register.min_distance < 4.0:
            # Throws warning for minimum distance below 4 because the typical values used
            # for the standard pulser device parameters is ~7-8, so this likely means the user
            # forgot to set the spacing at register creation.
            logger.warning(
                "Register with distance between atoms smaller than 4µm detected. "
                "Pulser backend no longer has a default spacing of 8µm applied to the register. "
                "Make sure you set the desired spacing as detailed in the register tutorial."
            )
    ########

    pulser_register = create_register(register)
>>>>>>> 9720aa43

    sequence = Sequence(pulser_register, device)

    sequence.declare_channel(GLOBAL_CHANNEL, "rydberg_global")
    sequence.declare_channel(LOCAL_CHANNEL, "rydberg_local", initial_target=0)

    add_pulses(sequence, circ.block, config, circ.register)
    sequence.measure()

    return sequence


# TODO: make it parallelized
def simulate_sequence(
    sequence: Sequence, config: Configuration, state: Tensor, n_shots: int | None = None
) -> SimulationResults | Counter:
    if config.cloud_configuration is not None:
        client = get_client(config.cloud_configuration)

        serialized_sequence = sequence.to_abstract_repr()
        params: list[dict] = [{"runs": n_shots, "variables": {}}]

        batch = client.create_batch(
            serialized_sequence,
            jobs=params,
            emulator=str(config.cloud_configuration.platform),
            wait=True,
        )

        job = list(batch.jobs.values())[0]
        if job.errors is not None:
            logger.error(
                f"The cloud job with ID {job.id} has "
                f"failed for the following reason: {job.errors}"
            )

        return Counter(job.result)

    else:
        simulation = QutipEmulator.from_sequence(
            sequence,
            sampling_rate=config.sampling_rate,
            config=config.sim_config,
            with_modulation=config.with_modulation,
        )
        if state is not None:
            simulation.set_initial_state(qutip.Qobj(state))

        sim_result = simulation.run(nsteps=config.n_steps_solv, method=config.method_solv)
        if n_shots is not None:
            return sim_result.sample_final_state(n_shots)
        else:
            return sim_result


@dataclass(frozen=True, eq=True)
class Backend(BackendInterface):
    """The Pulser backend."""

    name: BackendName = BackendName.PULSER
    supports_ad: bool = False
    support_bp: bool = False
    is_remote: bool = False
    with_measurements: bool = True
    with_noise: bool = False
    native_endianness: Endianness = Endianness.BIG
    config: Configuration = field(default_factory=Configuration)

    def circuit(self, circ: QuantumCircuit) -> Sequence:
        passes = self.config.transpilation_passes
        original_circ = circ
        if passes is not None and len(passes) > 0:
            circ = transpile(*passes)(circ)

        native = make_sequence(circ, self.config)

        return ConvertedCircuit(native=native, abstract=circ, original=original_circ)

    def observable(self, observable: AbstractBlock, n_qubits: int = None) -> Tensor:
        from qadence.transpile import flatten, scale_primitive_blocks_only, transpile

        # make sure only leaves, i.e. primitive blocks are scaled
        block = transpile(flatten, scale_primitive_blocks_only)(observable)

        (native,) = convert_observable(block, n_qubits=n_qubits, config=self.config)
        return ConvertedObservable(native=native, abstract=block, original=observable)

    def assign_parameters(
        self,
        circuit: ConvertedCircuit,
        param_values: dict[str, Tensor],
    ) -> Any:
        if param_values == {} and circuit.native.is_parametrized():
            missing = list(circuit.native.declared_variables.keys())
            raise ValueError(f"Please, provide values for the following parameters: {missing}")

        if param_values == {}:
            return circuit.native

        numpy_param_values = {
            k: v.detach().cpu().numpy()
            for (k, v) in param_values.items()
            if k in circuit.native.declared_variables
        }

        return circuit.native.build(**numpy_param_values)

    def run(
        self,
        circuit: ConvertedCircuit,
        param_values: dict[str, Tensor] = {},
        state: Tensor | None = None,
        endianness: Endianness = Endianness.BIG,
    ) -> Tensor:
        vals = to_list_of_dicts(param_values)

        # TODO: relax this constraint
        if self.config.cloud_configuration is not None:
            raise ValueError(
                "Cannot retrieve the wavefunction from cloud simulations. Do not"
                "specify any cloud credentials to use the .run() method"
            )

        state = state if state is None else _convert_init_state(state)
        batched_wf = np.zeros((len(vals), 2**circuit.abstract.n_qubits), dtype=np.complex128)

        for i, param_values_el in enumerate(vals):
            sequence = self.assign_parameters(circuit, param_values_el)
            sim_result = simulate_sequence(sequence, self.config, state, n_shots=None)
            wf = (
                sim_result.get_final_state(  # type:ignore [union-attr]
                    ignore_global_phase=False, normalize=True
                )
                .full()
                .flatten()
            )
            # We flip the wavefunction coming out of pulser,
            # essentially changing logic 0 with logic 1 in the basis states.
            batched_wf[i] = np.flip(wf)

        batched_wf_torch = torch.from_numpy(batched_wf)

        if endianness != self.native_endianness:
            from qadence.transpile import invert_endianness

            batched_wf_torch = invert_endianness(batched_wf_torch)

        return batched_wf_torch

    def run_dm(
        self,
        circuit: ConvertedCircuit,
        param_values: dict[str, Tensor] = {},
        state: Tensor | None = None,
        endianness: Endianness = Endianness.BIG,
    ) -> list:
        vals = to_list_of_dicts(param_values)

        batched_dm = []

        for i, param_values_el in enumerate(vals):
            sequence = self.assign_parameters(circuit, param_values_el)
            sim_result = simulate_sequence(sequence, self.config, state)
            batched_dm.append(sim_result)

        return batched_dm

    def sample(
        self,
        circuit: ConvertedCircuit,
        param_values: dict[str, Tensor] = {},
        n_shots: int = 1,
        state: Tensor | None = None,
        noise: Noise | None = None,
        mitigation: Mitigations | None = None,
        endianness: Endianness = Endianness.BIG,
    ) -> list[Counter]:
        if n_shots < 1:
            raise ValueError("You can only call sample with n_shots>0.")

        vals = to_list_of_dicts(param_values)
        state = state if state is None else _convert_init_state(state)

        samples = []
        for param_values_el in vals:
            sequence = self.assign_parameters(circuit, param_values_el)
            sample = simulate_sequence(sequence, self.config, state, n_shots=n_shots)
            samples.append(sample)
        if endianness != self.native_endianness:
            from qadence.transpile import invert_endianness

            samples = invert_endianness(samples)
        if noise is not None:
            samples = apply_noise(noise=noise, samples=samples)
        if mitigation is not None:
            assert noise
            samples = apply_mitigation(noise=noise, mitigation=mitigation, samples=samples)
        return samples

    def expectation(
        self,
        circuit: ConvertedCircuit,
        observable: list[ConvertedObservable] | ConvertedObservable,
        param_values: dict[str, Tensor] = {},
        state: Tensor | None = None,
        measurement: Measurements | None = None,
        noise: Noise | None = None,
        mitigation: Mitigations | None = None,
        endianness: Endianness = Endianness.BIG,
    ) -> Tensor:
        # Noise is ignored if measurement protocol is not provided.
        if noise is not None and measurement is None:
            logger.warning(
                f"Errors of type {noise} are not implemented for exact expectation yet. "
                "This is ignored for now."
            )

        observables = observable if isinstance(observable, list) else [observable]
        if mitigation is None:
            state = self.run(circuit, param_values=param_values, state=state, endianness=endianness)
            support = sorted(list(circuit.abstract.register.support))
            res_list = [
                obs.native(state, param_values, qubit_support=support) for obs in observables
            ]
            res = torch.transpose(torch.stack(res_list), 0, 1)
            res = res if len(res.shape) > 0 else res.reshape(1)
            return res.real
        elif mitigation is not None:
            mitigation_fn = mitigation.get_mitigation_fn()
            mitigated_exp_val = mitigation_fn(
                backend_name=self.name,
                circuit=circuit,
                observable=observables,
                state=state,
                measurement=measurement,
                mitigation=mitigation,
                endianness=endianness,
            )
            return mitigated_exp_val

    @staticmethod
    def _overlap(bras: Tensor, kets: Tensor) -> Tensor:
        return overlap_exact(bras, kets)

    @staticmethod
    def default_configuration() -> Configuration:
        return Configuration()<|MERGE_RESOLUTION|>--- conflicted
+++ resolved
@@ -60,15 +60,12 @@
     else:
         raise ValueError("Specified device is not supported.")
 
-<<<<<<< HEAD
     # Temporary solution: overrides the device if a Qadence device is passed in the config
     if config.device is not None:
         device = IdealDevice(
             config.device.rydberg_level, config.device.max_abs_detuning, config.device.max_amp
         )
 
-    pulser_register = create_register(circ.register)
-=======
     ########
     # FIXME: Remove the block below in V1.1.0
     register = circ.register
@@ -92,7 +89,6 @@
     ########
 
     pulser_register = create_register(register)
->>>>>>> 9720aa43
 
     sequence = Sequence(pulser_register, device)
 
