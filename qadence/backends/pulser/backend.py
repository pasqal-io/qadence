--- conflicted
+++ resolved
@@ -103,7 +103,6 @@
 # TODO: make it parallelized
 # TODO: add execution on the cloud platform
 def simulate_sequence(
-<<<<<<< HEAD
     sequence: Sequence, config: Configuration, state: Tensor, n_shots: int | None = None
 ) -> SimulationResults | Counter:
     if config.cloud_credentials is not None and config.cloud_platform is not None:
@@ -119,18 +118,6 @@
         )
         job = list(batch.jobs.values())[0]
         return Counter(job.result)
-=======
-    sequence: Sequence, config: Configuration, state: np.ndarray | None
-) -> SimulationResults:
-    simulation = QutipEmulator.from_sequence(
-        sequence,
-        sampling_rate=config.sampling_rate,
-        config=config.sim_config,
-        with_modulation=config.with_modulation,
-    )
-    if state is not None:
-        simulation.set_initial_state(qutip.Qobj(state))
->>>>>>> 69ef5d26
 
     else:
         simulation = QutipEmulator.from_sequence(
@@ -204,7 +191,6 @@
         endianness: Endianness = Endianness.BIG,
     ) -> Tensor:
         vals = to_list_of_dicts(param_values)
-<<<<<<< HEAD
 
         # TODO: relax this constraint
         if self.config.cloud_credentials is not None:
@@ -213,9 +199,7 @@
                 "specify any cloud credentials to use the .run() method"
             )
 
-=======
         state = state if state is None else _convert_init_state(state)
->>>>>>> 69ef5d26
         batched_wf = np.zeros((len(vals), 2**circuit.abstract.n_qubits), dtype=np.complex128)
 
         for i, param_values_el in enumerate(vals):
