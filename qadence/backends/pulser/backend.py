from __future__ import annotations

from collections import Counter
from dataclasses import dataclass, field
from typing import Any

import numpy as np
import qutip
import torch
from pulser import Register as PulserRegister
from pulser import Sequence
from pulser_simulation import SimConfig
from pulser_simulation.simresults import SimulationResults
from pulser_simulation.simulation import QutipEmulator
from torch import Tensor

from qadence.backend import Backend as BackendInterface
from qadence.backend import ConvertedCircuit, ConvertedObservable
from qadence.backends.utils import to_list_of_dicts
from qadence.blocks import AbstractBlock
from qadence.circuit import QuantumCircuit
from qadence.logger import get_logger
from qadence.measurements import Measurements
from qadence.mitigations import Mitigations
from qadence.mitigations.protocols import apply_mitigation
from qadence.noise import Noise
from qadence.noise.protocols import apply_noise
from qadence.overlap import overlap_exact
from qadence.register import Register
from qadence.transpile import transpile
from qadence.types import BackendName, DeviceType, Endianness

from .channels import GLOBAL_CHANNEL, LOCAL_CHANNEL
from .cloud import get_client
from .config import Configuration
from .convert_ops import convert_observable
<<<<<<< HEAD
from .devices import IdealDevice, RealisticDevice
from .pulses import add_pulses
=======
from .devices import Device, IdealDevice, RealisticDevice
from .pulses import add_addressing_pattern, add_pulses
>>>>>>> 8ccf6ac3

logger = get_logger(__file__)


def _convert_init_state(state: Tensor) -> np.ndarray:
    """Flip and squeeze initial state consistent with Pulser convention."""
    if state.shape[0] > 1:
        raise ValueError("Pulser backend only supports initial states with batch size 1.")
    return np.flip(state.cpu().squeeze().numpy())


def create_register(register: Register) -> PulserRegister:
    """Convert Qadence Register to Pulser Register."""
    coords = np.array(list(register.coords.values()))
    return PulserRegister.from_coordinates(coords)


def make_sequence(circ: QuantumCircuit, config: Configuration) -> Sequence:
    register = circ.register
    device_specs = register.device_specs

    if device_specs.device_type == DeviceType.IDEALIZED:
        device = IdealDevice(
            device_specs.rydberg_level, device_specs.max_abs_detuning, device_specs.max_amp
        )
    elif device_specs.device_type == DeviceType.REALISTIC:
        device = RealisticDevice(
            device_specs.rydberg_level, device_specs.max_abs_detuning, device_specs.max_amp
        )
    else:
        raise ValueError("Specified device type is not supported by the pulser backend.")

    ########
    # FIXME: Remove the block below in V1.1.0
    if config.spacing is not None:
        logger.warning(
            "Passing register spacing in the backend configuration is deprecated. "
            "Please pass it in the register directly, as detailed in the register tutorial."
        )
        # Rescales the register coordinates, as was done with the previous "spacing" argument.
        register = register.rescale_coords(scaling=config.spacing)
    else:
        if register.min_distance < 4.0:
            # Throws warning for minimum distance below 4 because the typical values used
            # for the standard pulser device parameters is ~7-8, so this likely means the user
            # forgot to set the spacing at register creation.
            logger.warning(
                "Register with distance between atoms smaller than 4µm detected. "
                "Pulser backend no longer has a default spacing of 8µm applied to the register. "
                "Make sure you set the desired spacing as detailed in the register tutorial."
            )
    ########

    pulser_register = create_register(register)

    sequence = Sequence(pulser_register, device)

    sequence.declare_channel(GLOBAL_CHANNEL, "rydberg_global")
    sequence.declare_channel(LOCAL_CHANNEL, "rydberg_local", initial_target=0)

<<<<<<< HEAD
    add_pulses(sequence, circ.block, config, register)
    sequence.measure()
=======
    add_pulses(sequence, circ.block, config, circ.register)
>>>>>>> 8ccf6ac3

    return sequence


# TODO: make it parallelized
def simulate_sequence(
    sequence: Sequence, config: Configuration, state: Tensor, n_shots: int | None = None
) -> SimulationResults | Counter:
    if config.cloud_configuration is not None:
        client = get_client(config.cloud_configuration)

        serialized_sequence = sequence.to_abstract_repr()
        params: list[dict] = [{"runs": n_shots, "variables": {}}]

        batch = client.create_batch(
            serialized_sequence,
            jobs=params,
            emulator=str(config.cloud_configuration.platform),
            wait=True,
        )

        job = list(batch.jobs.values())[0]
        if job.errors is not None:
            logger.error(
                f"The cloud job with ID {job.id} has "
                f"failed for the following reason: {job.errors}"
            )

        return Counter(job.result)

    else:
        simulation = QutipEmulator.from_sequence(
            sequence,
            sampling_rate=config.sampling_rate,
            config=config.sim_config,
            with_modulation=config.with_modulation,
        )
        if state is not None:
            simulation.set_initial_state(qutip.Qobj(state))

        sim_result = simulation.run(nsteps=config.n_steps_solv, method=config.method_solv)
        if n_shots is not None:
            return sim_result.sample_final_state(n_shots)
        else:
            return sim_result


@dataclass(frozen=True, eq=True)
class Backend(BackendInterface):
    """The Pulser backend."""

    name: BackendName = BackendName.PULSER
    supports_ad: bool = False
    supports_adjoint: bool = False
    support_bp: bool = False
    is_remote: bool = False
    with_measurements: bool = True
    with_noise: bool = False
    native_endianness: Endianness = Endianness.BIG
    config: Configuration = field(default_factory=Configuration)

    def circuit(self, circ: QuantumCircuit) -> Sequence:
        passes = self.config.transpilation_passes
        original_circ = circ
        if passes is not None and len(passes) > 0:
            circ = transpile(*passes)(circ)

        native = make_sequence(circ, self.config)

        return ConvertedCircuit(native=native, abstract=circ, original=original_circ)

    def observable(self, observable: AbstractBlock, n_qubits: int = None) -> Tensor:
        from qadence.transpile import flatten, scale_primitive_blocks_only, transpile

        # make sure only leaves, i.e. primitive blocks are scaled
        block = transpile(flatten, scale_primitive_blocks_only)(observable)

        (native,) = convert_observable(block, n_qubits=n_qubits, config=self.config)
        return ConvertedObservable(native=native, abstract=block, original=observable)

    def assign_parameters(
        self,
        circuit: ConvertedCircuit,
        param_values: dict[str, Tensor],
    ) -> Any:
        if param_values == {} and circuit.native.is_parametrized():
            missing = list(circuit.native.declared_variables.keys())
            raise ValueError(f"Please, provide values for the following parameters: {missing}")

        if param_values == {}:
            return circuit.native

        numpy_param_values = {
            k: v.detach().cpu().numpy()
            for (k, v) in param_values.items()
            if k in circuit.native.declared_variables
        }

        return circuit.native.build(**numpy_param_values)

    def run(
        self,
        circuit: ConvertedCircuit,
        param_values: dict[str, Tensor] = {},
        state: Tensor | None = None,
        endianness: Endianness = Endianness.BIG,
    ) -> Tensor:
        vals = to_list_of_dicts(param_values)

        # TODO: relax this constraint
        if self.config.cloud_configuration is not None:
            raise ValueError(
                "Cannot retrieve the wavefunction from cloud simulations. Do not"
                "specify any cloud credentials to use the .run() method"
            )

        state = state if state is None else _convert_init_state(state)
        batched_wf = np.zeros((len(vals), 2**circuit.abstract.n_qubits), dtype=np.complex128)

        for i, param_values_el in enumerate(vals):
            sequence = self.assign_parameters(circuit, param_values_el)
            add_addressing_pattern(sequence, self.config)
            sequence.measure()
            sim_result = simulate_sequence(sequence, self.config, state, n_shots=None)
            wf = (
                sim_result.get_final_state(  # type:ignore [union-attr]
                    ignore_global_phase=False, normalize=True
                )
                .full()
                .flatten()
            )
            # We flip the wavefunction coming out of pulser,
            # essentially changing logic 0 with logic 1 in the basis states.
            batched_wf[i] = np.flip(wf)

        batched_wf_torch = torch.from_numpy(batched_wf)

        if endianness != self.native_endianness:
            from qadence.transpile import invert_endianness

            batched_wf_torch = invert_endianness(batched_wf_torch)

        return batched_wf_torch

    def run_dm(
        self,
        circuit: ConvertedCircuit,
        noise: Noise,
        param_values: dict[str, Tensor] = {},
        state: Tensor | None = None,
        endianness: Endianness = Endianness.BIG,
    ) -> list:
        vals = to_list_of_dicts(param_values)
        noise_probas = noise.options.get("noise_probas", None)
        if noise_probas is None:
            KeyError(f"A range of noise probabilies should be passed. Got {noise_probas}.")

        noisy_batched_dm = []

        for noise_proba in noise_probas:
            batched_dm = []
            sim_config = {"noise": noise.protocol, noise.protocol + "_prob": noise_proba}
            self.config.sim_config = SimConfig(**sim_config)

            for i, param_values_el in enumerate(vals):
                sequence = self.assign_parameters(circuit, param_values_el)
                sim_result = simulate_sequence(sequence, self.config, state)
                batched_dm.append(sim_result)
            noisy_batched_dm.append(batched_dm)

        return noisy_batched_dm

    def sample(
        self,
        circuit: ConvertedCircuit,
        param_values: dict[str, Tensor] = {},
        n_shots: int = 1,
        state: Tensor | None = None,
        noise: Noise | None = None,
        mitigation: Mitigations | None = None,
        endianness: Endianness = Endianness.BIG,
    ) -> list[Counter]:
        if n_shots < 1:
            raise ValueError("You can only call sample with n_shots>0.")

        vals = to_list_of_dicts(param_values)
        state = state if state is None else _convert_init_state(state)

        samples = []
        for param_values_el in vals:
            sequence = self.assign_parameters(circuit, param_values_el)
            add_addressing_pattern(sequence, self.config)
            sequence.measure()
            sample = simulate_sequence(sequence, self.config, state, n_shots=n_shots)
            samples.append(sample)
        if endianness != self.native_endianness:
            from qadence.transpile import invert_endianness

            samples = invert_endianness(samples)
        if noise is not None:
            samples = apply_noise(noise=noise, samples=samples)
        if mitigation is not None:
            assert noise
            samples = apply_mitigation(noise=noise, mitigation=mitigation, samples=samples)
        return samples

    def expectation(
        self,
        circuit: ConvertedCircuit,
        observable: list[ConvertedObservable] | ConvertedObservable,
        param_values: dict[str, Tensor] = {},
        state: Tensor | None = None,
        measurement: Measurements | None = None,
        noise: Noise | None = None,
        mitigation: Mitigations | None = None,
        endianness: Endianness = Endianness.BIG,
    ) -> Tensor:
        observables = observable if isinstance(observable, list) else [observable]
        if mitigation is None:
            state = self.run(circuit, param_values=param_values, state=state, endianness=endianness)
            support = sorted(list(circuit.abstract.register.support))
            res_list = [
                obs.native(state, param_values, qubit_support=support) for obs in observables
            ]
            res = torch.transpose(torch.stack(res_list), 0, 1)
            res = res if len(res.shape) > 0 else res.reshape(1)
            return res.real
        elif mitigation is not None:
            mitigation_fn = mitigation.get_mitigation_fn()
            mitigated_exp_val = mitigation_fn(
                backend_name=self.name,
                circuit=circuit,
                observable=observables,
                state=state,
                measurement=measurement,
                noise=noise,
                mitigation=mitigation,
                endianness=endianness,
            )
            return mitigated_exp_val

    @staticmethod
    def _overlap(bras: Tensor, kets: Tensor) -> Tensor:
        return overlap_exact(bras, kets)

    @staticmethod
    def default_configuration() -> Configuration:
        return Configuration()<|MERGE_RESOLUTION|>--- conflicted
+++ resolved
@@ -34,13 +34,8 @@
 from .cloud import get_client
 from .config import Configuration
 from .convert_ops import convert_observable
-<<<<<<< HEAD
 from .devices import IdealDevice, RealisticDevice
-from .pulses import add_pulses
-=======
-from .devices import Device, IdealDevice, RealisticDevice
-from .pulses import add_addressing_pattern, add_pulses
->>>>>>> 8ccf6ac3
+from .pulses import add_pulses, add_addressing_pattern
 
 logger = get_logger(__file__)
 
@@ -59,8 +54,8 @@
 
 
 def make_sequence(circ: QuantumCircuit, config: Configuration) -> Sequence:
-    register = circ.register
-    device_specs = register.device_specs
+    qadence_register = circ.register
+    device_specs = qadence_register.device_specs
 
     if device_specs.device_type == DeviceType.IDEALIZED:
         device = IdealDevice(
@@ -81,9 +76,9 @@
             "Please pass it in the register directly, as detailed in the register tutorial."
         )
         # Rescales the register coordinates, as was done with the previous "spacing" argument.
-        register = register.rescale_coords(scaling=config.spacing)
+        qadence_register = qadence_register.rescale_coords(scaling=config.spacing)
     else:
-        if register.min_distance < 4.0:
+        if qadence_register.min_distance < 4.0:
             # Throws warning for minimum distance below 4 because the typical values used
             # for the standard pulser device parameters is ~7-8, so this likely means the user
             # forgot to set the spacing at register creation.
@@ -94,19 +89,15 @@
             )
     ########
 
-    pulser_register = create_register(register)
+    pulser_register = create_register(qadence_register)
 
     sequence = Sequence(pulser_register, device)
 
     sequence.declare_channel(GLOBAL_CHANNEL, "rydberg_global")
     sequence.declare_channel(LOCAL_CHANNEL, "rydberg_local", initial_target=0)
 
-<<<<<<< HEAD
-    add_pulses(sequence, circ.block, config, register)
+    add_pulses(sequence, circ.block, config, qadence_register)
     sequence.measure()
-=======
-    add_pulses(sequence, circ.block, config, circ.register)
->>>>>>> 8ccf6ac3
 
     return sequence
 
