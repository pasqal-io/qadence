--- conflicted
+++ resolved
@@ -25,12 +25,8 @@
 from qadence.overlap import overlap_exact
 from qadence.register import Register
 from qadence.transpile import transpile
-<<<<<<< HEAD
-from qadence.utils import Endianness
-=======
 from qadence.types import BackendName
 from qadence.utils import Endianness, get_logger
->>>>>>> 77a38f3e
 
 from .channels import GLOBAL_CHANNEL, LOCAL_CHANNEL
 from .cloud import get_client
