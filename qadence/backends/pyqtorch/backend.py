--- conflicted
+++ resolved
@@ -1,13 +1,9 @@
 from __future__ import annotations
 
 from collections import Counter
-<<<<<<< HEAD
-from dataclasses import dataclass
-=======
 from dataclasses import dataclass, field
+from typing import Any
 from math import prod
->>>>>>> 7cba53de
-from typing import Any
 
 import pyqtorch as pyq
 import torch
