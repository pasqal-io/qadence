--- conflicted
+++ resolved
@@ -183,12 +183,8 @@
         noise: Noise | None = None,
         endianness: Endianness = Endianness.BIG,
     ) -> Tensor:
-<<<<<<< HEAD
-        if noise is not None:
-=======
         # Noise is ignored if measurement protocol is not provided.
-        if error is not None and measurement is None:
->>>>>>> 6b9d806c
+        if noise is not None and measurement is None:
             logger.warning(
                 f"Noise of type {noise} are not implemented for expectation yet. "
                 "This is ignored for now."
