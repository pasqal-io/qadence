--- conflicted
+++ resolved
@@ -23,13 +23,7 @@
 from qadence.measurements import Measurements
 from qadence.mitigations.protocols import Mitigations, apply_mitigation
 from qadence.noise import Noise
-<<<<<<< HEAD
-from qadence.noise.protocols import apply
-=======
 from qadence.noise.protocols import apply_noise
-from qadence.overlap import overlap_exact
-from qadence.states import zero_state
->>>>>>> 5e602610
 from qadence.transpile import (
     chain_single_qubit_ops,
     flatten,
