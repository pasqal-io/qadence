--- conflicted
+++ resolved
@@ -294,7 +294,6 @@
         values: dict[str, Tensor] | ParameterDict = dict(),
         embedding: Embedding | None = None,
     ) -> Tensor:
-<<<<<<< HEAD
         def Ht(t: Tensor | float) -> Tensor:
             # values dict has to change with new value of t
             # initial value of a feature parameter inside generator block
@@ -336,54 +335,6 @@
 
             return hmat
 
-        tsave = torch.linspace(0, self.block.duration, self.config.n_steps_hevo)  # type: ignore [attr-defined]
-        result = pyqify(
-            sesolve(Ht, unpyqify(state).T[:, 0:1], tsave, self.config.ode_solver).states[-1].T
-        )
-=======
-        if getattr(self.block.generator, "is_time_dependent", False):  # type: ignore [union-attr]
-
-            def Ht(t: Tensor | float) -> Tensor:
-                # values dict has to change with new value of t
-                # initial value of a feature parameter inside generator block
-                # has to be inferred here
-                new_vals = dict()
-                for str_expr, val in values.items():
-                    expr = sympy.sympify(str_expr)
-                    t_symb = sympy.Symbol(self._get_time_parameter())
-                    free_symbols = expr.free_symbols
-                    if t_symb in free_symbols:
-                        # create substitution list for time and feature params
-                        subs_list = [(t_symb, t)]
-
-                        if len(free_symbols) > 1:
-                            # get feature param symbols
-                            feat_symbols = free_symbols.difference(set([t_symb]))
-
-                            # get feature param values
-                            feat_vals = values["orig_param_values"]
-
-                            # update substitution list with feature param values
-                            for fs in feat_symbols:
-                                subs_list.append((fs, feat_vals[str(fs)]))
-
-                        # evaluate expression with new time param value
-                        new_vals[str_expr] = torch.tensor(float(expr.subs(subs_list)))
-                    else:
-                        # expression doesn't contain time parameter - copy it as is
-                        new_vals[str_expr] = val
-
-                # get matrix form of generator
-                hmat = _block_to_tensor_embedded(
-                    self.block.generator,  # type: ignore[arg-type]
-                    values=new_vals,
-                    qubit_support=self.qubit_support,
-                    use_full_support=False,
-                    device=self.device,
-                ).squeeze(0)
-
-                return hmat
-
             tsave = torch.linspace(0, self.block.duration, self.config.n_steps_hevo)  # type: ignore [attr-defined]
             result = pyqify(
                 sesolve(Ht, unpyqify(state).T[:, 0:1], tsave, self.config.ode_solver).states[-1].T
@@ -394,7 +345,6 @@
                 self.unitary(values),
                 self.qubit_support,
             )
->>>>>>> 424cf834
 
         return result
 
