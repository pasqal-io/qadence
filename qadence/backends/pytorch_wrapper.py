--- conflicted
+++ resolved
@@ -336,13 +336,9 @@
         observable: list[AbstractBlock] | AbstractBlock | None = None,
     ) -> Converted:
         if self.diff_mode != DiffMode.AD and observable is not None:
-<<<<<<< HEAD
-            msg = f"Differentiation mode '{self.diff_mode}' does not support parametric observables."
-=======
             msg = (
                 f"Differentiation mode '{self.diff_mode}' does not support parametric observables."
             )
->>>>>>> 57dd3705
             if isinstance(observable, list):
                 for obs in observable:
                     if obs.is_parametric:
