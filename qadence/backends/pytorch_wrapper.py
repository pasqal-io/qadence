from __future__ import annotations

from collections import Counter, OrderedDict
from dataclasses import dataclass
from functools import partial
from typing import Any, Callable, Sequence

import torch
from torch import Tensor
from torch.autograd import Function
from torch.nn import Module

from qadence.backend import Backend as QuantumBackend
from qadence.backend import Converted, ConvertedCircuit, ConvertedObservable
from qadence.backends.adjoint import AdjointExpectation
from qadence.backends.utils import infer_batchsize, is_pyq_shape, param_dict, pyqify, validate_state
from qadence.blocks.abstract import AbstractBlock
from qadence.blocks.primitive import PrimitiveBlock
from qadence.blocks.utils import uuid_to_block, uuid_to_eigen
from qadence.circuit import QuantumCircuit
from qadence.extensions import get_gpsr_fns
from qadence.measurements import Measurements
from qadence.mitigations import Mitigations
from qadence.ml_tools import promote_to_tensor
<<<<<<< HEAD
from qadence.types import DiffMode, Endianness, Engine
=======
from qadence.noise import Noise
from qadence.types import DiffMode, Endianness
>>>>>>> e78a711d


class PSRExpectation(Function):
    """Overloads the PyTorch AD system to perform parameter shift rule on quantum circuits."""

    @staticmethod
    def forward(
        ctx: Any,
        expectation_fn: Callable[[dict[str, Tensor]], Tensor],
        param_psrs: Sequence[Callable],
        param_keys: Sequence[str],
        *param_values: Tensor,
    ) -> Tensor:
        for param in param_values:
            param = param.detach()

        ctx.expectation_fn = expectation_fn
        ctx.param_psrs = param_psrs
        ctx.param_keys = param_keys
        ctx.save_for_backward(*param_values)

        expectation_values = expectation_fn(param_values=param_dict(param_keys, param_values))  # type: ignore[call-arg] # noqa: E501
        # Stack batches of expectations if so.
        if isinstance(expectation_values, list):
            return torch.stack(expectation_values)
        else:
            return expectation_values

    @staticmethod
    def backward(ctx: Any, grad_out: Tensor) -> tuple:
        params = param_dict(ctx.param_keys, ctx.saved_tensors)

        def expectation_fn(params: dict[str, Tensor]) -> Tensor:
            return PSRExpectation.apply(
                ctx.expectation_fn,
                ctx.param_psrs,
                params.keys(),
                *params.values(),
            )

        def vjp(psr: Callable, name: str) -> Tensor:
            """
            !!! warn.

                Sums over gradients corresponding to different observables.
            """
            return (grad_out * psr(expectation_fn, params, name)).sum(dim=1)

        grads = [
            vjp(psr, name) if needs_grad else None
            for psr, name, needs_grad in zip(
                ctx.param_psrs, ctx.param_keys, ctx.needs_input_grad[3:]
            )
        ]
        return (None, None, None, *grads)


@dataclass
class DifferentiableExpectation:
    """A handler for differentiating expectation estimation using various engines."""

    backend: QuantumBackend
    circuit: ConvertedCircuit
    observable: list[ConvertedObservable] | ConvertedObservable
    param_values: dict[str, Tensor]
    state: Tensor | None = None
    measurement: Measurements | None = None
    noise: Noise | None = None
    mitigation: Mitigations | None = None
    endianness: Endianness = Endianness.BIG
    engine: Engine = Engine.TORCH

    def ad(self) -> Tensor:
        self.observable = (
            self.observable if isinstance(self.observable, list) else [self.observable]
        )
        if self.measurement:
            expectation_fn = self.measurement.get_measurement_fn()
            expectations = expectation_fn(
                circuit=self.circuit.original,
                observables=[obs.original for obs in self.observable],
                param_values=self.param_values,
                options=self.measurement.options,
                state=self.state,
                noise=self.noise,
                endianness=self.endianness,
            )
        else:
            expectations = self.backend.expectation(
                circuit=self.circuit,
                observable=self.observable,
                param_values=self.param_values,
                state=self.state,
                noise=self.noise,
                mitigation=self.mitigation,
                endianness=self.endianness,
            )
        return promote_to_tensor(
            expectations if isinstance(expectations, Tensor) else torch.tensor(expectations)
        )

    def adjoint(self) -> Tensor:
        self.observable = (
            self.observable if isinstance(self.observable, list) else [self.observable]
        )
        if len(self.observable) > 1:
            raise NotImplementedError("AdjointExpectation currently only supports one observable.")

        n_qubits = self.circuit.abstract.n_qubits
        values_batch_size = infer_batchsize(self.param_values)
        if self.state is None:
            self.state = self.circuit.native.init_state(batch_size=values_batch_size)
        else:
            validate_state(self.state, n_qubits)
            self.state = (
                pyqify(self.state, n_qubits)
                if not is_pyq_shape(self.state, n_qubits)
                else self.state
            )
        batch_size = max(values_batch_size, self.state.size(-1))
        return (
            AdjointExpectation.apply(
                self.circuit.native,
                self.observable[0].native,  # Currently, adjoint only supports a single observable.
                self.state,
                self.param_values.keys(),
                *self.param_values.values(),
            )
            .unsqueeze(1)
            .reshape(batch_size, 1)
        )  # we expect (batch_size, n_observables) shape

    def psr(self, psr_fn: Callable, **psr_args: int | float | None) -> Tensor:
        # wrapper which unpacks the parameters
        # as pytorch grads can only calculated w.r.t tensors
        # so we unpack the params, feed in the names separately
        # as apply doesn't take keyword arguments
        # We also fold in the observable into the backend which makes
        # life easier in the custom autodiff.
        self.observable = (
            self.observable if isinstance(self.observable, list) else [self.observable]
        )

        if self.measurement is not None:
            expectation_fn = partial(
                self.measurement.get_measurement_fn(),
                circuit=self.circuit.original,
                observables=[obs.original for obs in self.observable],
                options=self.measurement.options,
                state=self.state,
                noise=self.noise,
                endianness=self.endianness,
            )
        else:
            expectation_fn = partial(
                self.backend.expectation,
                circuit=self.circuit,
                observable=self.observable,
                state=self.state,
                noise=self.noise,
                mitigation=self.mitigation,
                endianness=self.endianness,
            )
        # PSR only applies to parametric circuits.
        if isinstance(self.observable, ConvertedObservable):
            self.observable = [self.observable]
        param_to_psr = self.construct_rules(
            self.circuit.abstract, [o.abstract for o in self.observable], psr_fn, **psr_args
        )

        # Select the subset of all parameters for which PSR apply
        # which are from the circuit only.
        self.param_values = {k: self.param_values[k] for k in param_to_psr.keys()}

        return PSRExpectation.apply(expectation_fn, param_to_psr.values(), self.param_values.keys(), *self.param_values.values())  # type: ignore # noqa: E501

    # Make PSR construction a static method to avoid unhashability issues.
    @staticmethod
    def construct_rules(
        circuit: QuantumCircuit,
        observable: list[AbstractBlock],
        psr_fn: Callable,
        **psr_args: int | float | None,
    ) -> dict[str, Callable]:
        """Create a mapping between parameters and PSR functions."""

        uuid_to_eigs = uuid_to_eigen(circuit.block)
        # We currently rely on implicit ordering to match the PSR to the parameter,
        # because we want to cache PSRs.

        param_to_psr = OrderedDict()
        for param_id, eigenvalues in uuid_to_eigs.items():
            if eigenvalues is None:
                raise ValueError(
                    f"Eigenvalues are not defined for param_id {param_id}\n"
                    # f"of type {type(block)}.\n"
                    "PSR cannot be defined in that case."
                )

            param_to_psr[param_id] = psr_fn(eigenvalues, **psr_args)
        for obs in observable:
            for param_id, _ in uuid_to_eigen(obs).items():
                # We need the embedded fixed params of the observable in the param_values dict
                # to be able to call expectation. Since torch backward requires
                # a list of param_ids and values of equal length, we need to pass them to PSR too.
                # Since they are constants their gradients are 0.
                param_to_psr[param_id] = lambda x: torch.tensor([0.0], requires_grad=False)
        return param_to_psr


class DifferentiableBackend(Module):
    """A class to abstract the operations done by the autodiff engine.

    Arguments:
        backend: An instance of the QuantumBackend type perform execution.
        diff_mode: A differentiable mode supported by the differentiation engine.
        **psr_args: Arguments that will be passed on to `DifferentiableExpectation`.
    """

    def __init__(
        self,
        backend: QuantumBackend,
        diff_mode: DiffMode = DiffMode.AD,
        **psr_args: int | float | None,
    ) -> None:
        super().__init__()

        self.backend = backend
        self.diff_mode = diff_mode
        self.engine = backend.engine
        self.psr_args = psr_args
        # TODO: Add differentiable overlap calculation
        self._overlap: Callable = None  # type: ignore [assignment]

    def run(
        self,
        circuit: ConvertedCircuit,
        param_values: dict = {},
        state: Tensor | None = None,
        endianness: Endianness = Endianness.BIG,
    ) -> Tensor:
        """Run on the underlying backend."""
        return self.backend.run(
            circuit=circuit, param_values=param_values, state=state, endianness=endianness
        )

    def expectation(
        self,
        circuit: ConvertedCircuit,
        observable: list[ConvertedObservable] | ConvertedObservable,
        param_values: dict[str, Tensor] = {},
        state: Tensor | None = None,
        measurement: Measurements | None = None,
        noise: Noise | None = None,
        mitigation: Mitigations | None = None,
        endianness: Endianness = Endianness.BIG,
    ) -> Tensor:
        """Compute the expectation value of a given observable.

        Arguments:
            circuit: A backend native quantum circuit to be executed.
            observable: A backend native observable to compute the expectation value from.
            param_values: A dict of values for symbolic substitution.
            state: An initial state.
            measurement: A shot-based measurement protocol.
            endianness: Endianness of the state.

        Returns:
            A tensor of expectation values.
        """
        observable = observable if isinstance(observable, list) else [observable]
        differentiable_expectation = DifferentiableExpectation(
            backend=self.backend,
            circuit=circuit,
            observable=observable,
            param_values=param_values,
            state=state,
            measurement=measurement,
            noise=noise,
            mitigation=mitigation,
            endianness=endianness,
        )

        if self.diff_mode == DiffMode.AD:
            expectation = differentiable_expectation.ad
        elif self.diff_mode == DiffMode.ADJOINT:
            expectation = differentiable_expectation.adjoint
        else:
            try:
                fns = get_gpsr_fns()
                psr_fn = fns[self.diff_mode]
            except KeyError:
                raise ValueError(f"{self.diff_mode} differentiation mode is not supported")
            expectation = partial(differentiable_expectation.psr, psr_fn=psr_fn, **self.psr_args)
        return expectation()

    def sample(
        self,
        circuit: ConvertedCircuit,
        param_values: dict[str, Tensor],
        n_shots: int = 1,
        state: Tensor | None = None,
        noise: Noise | None = None,
        mitigation: Mitigations | None = None,
        endianness: Endianness = Endianness.BIG,
    ) -> list[Counter]:
        """Sample bitstring from the registered circuit.

        Arguments:
            circuit: A backend native quantum circuit to be executed.
            param_values: The values of the parameters after embedding
            n_shots: The number of shots. Defaults to 1.
            state: Initial state.
            noise: A noise model to use.
            mitigation: A mitigation protocol to apply to noisy samples.
            endianness: Endianness of the resulting bitstrings.

        Returns:
            An iterable with all the sampled bitstrings
        """
        with torch.no_grad():
            return self.backend.sample(
                circuit=circuit,
                param_values=param_values,
                n_shots=n_shots,
                state=state,
                noise=noise,
                mitigation=mitigation,
                endianness=endianness,
            )

    def circuit(self, circuit: QuantumCircuit) -> ConvertedCircuit:
        parametrized_blocks = list(uuid_to_block(circuit.block).values())
        non_prim_blocks = filter(lambda b: not isinstance(b, PrimitiveBlock), parametrized_blocks)
        if len(list(non_prim_blocks)) > 0:
            raise ValueError(
                "The circuit contains non-primitive blocks that are currently not supported by the "
                "PSR differentiable mode."
            )
        return self.backend.circuit(circuit)

    def observable(self, observable: AbstractBlock, n_qubits: int) -> ConvertedObservable:
        if observable is not None and observable.is_parametric:
            raise ValueError("PSR cannot be applied to a parametric observable.")
        return self.backend.observable(observable, n_qubits)

    def convert(
        self,
        circuit: QuantumCircuit,
        observable: list[AbstractBlock] | AbstractBlock | None = None,
    ) -> Converted:
        if self.diff_mode != DiffMode.AD and observable is not None:
            msg = (
                f"Differentiation mode '{self.diff_mode}' does not support parametric observables."
            )
            if isinstance(observable, list):
                for obs in observable:
                    if obs.is_parametric:
                        raise ValueError(msg)
            else:
                if observable.is_parametric:
                    raise ValueError(msg)
        return self.backend.convert(circuit, observable)

    def assign_parameters(self, circuit: ConvertedCircuit, param_values: dict[str, Tensor]) -> Any:
        return self.backend.assign_parameters(circuit, param_values)<|MERGE_RESOLUTION|>--- conflicted
+++ resolved
@@ -22,12 +22,8 @@
 from qadence.measurements import Measurements
 from qadence.mitigations import Mitigations
 from qadence.ml_tools import promote_to_tensor
-<<<<<<< HEAD
+from qadence.noise import Noise
 from qadence.types import DiffMode, Endianness, Engine
-=======
-from qadence.noise import Noise
-from qadence.types import DiffMode, Endianness
->>>>>>> e78a711d
 
 
 class PSRExpectation(Function):
