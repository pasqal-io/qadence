from __future__ import annotations

from collections import Counter
from math import log2
from typing import Callable, Sequence

import numpy as np
import pyqtorch as pyq
import torch
from pyqtorch.apply import apply_operator
from pyqtorch.parametric import Parametric as PyQParametric
from torch import (
    Tensor,
    cat,
    complex128,
    mean,
    no_grad,
    rand,
)

<<<<<<< HEAD
from qadence.types import ParamDictType
from qadence.utils import Endianness, int_to_basis
=======
from qadence.utils import Endianness, int_to_basis, is_qadence_shape
>>>>>>> aa441b4e

FINITE_DIFF_EPS = 1e-06
# Dict of NumPy dtype -> torch dtype (when the correspondence exists)
numpy_to_torch_dtype_dict = {
    np.bool_: torch.bool,
    np.uint8: torch.uint8,
    np.int8: torch.int8,
    np.int16: torch.int16,
    np.int32: torch.int32,
    np.int64: torch.int64,
    np.float16: torch.float16,
    np.float32: torch.float32,
    np.float64: torch.float64,
    np.complex64: torch.complex64,
    np.complex128: torch.complex128,
    int: torch.int64,
    float: torch.float64,
    complex: torch.complex128,
}


def param_dict(keys: Sequence[str], values: Sequence[Tensor]) -> dict[str, Tensor]:
    return {key: val for key, val in zip(keys, values)}


def numpy_to_tensor(
    x: np.ndarray,
    device: torch.device = torch.device("cpu"),
    dtype: torch.dtype = torch.complex128,
    requires_grad: bool = False,
) -> Tensor:
    """This only copies the numpy array if device or dtype are different than the ones of x."""
    return torch.as_tensor(x, dtype=dtype, device=device).requires_grad_(requires_grad)


def promote_to_tensor(
    x: Tensor | np.ndarray | float,
    dtype: torch.dtype = torch.complex128,
    requires_grad: bool = True,
) -> Tensor:
    """Convert the given type into a torch.Tensor."""
    if isinstance(x, float):
        return torch.tensor([[x]], dtype=dtype, requires_grad=requires_grad)
    elif isinstance(x, np.ndarray):
        return numpy_to_tensor(
            x, dtype=numpy_to_torch_dtype_dict.get(x.dtype), requires_grad=requires_grad
        )
    elif isinstance(x, Tensor):
        return x.requires_grad_(requires_grad)
    else:
        raise ValueError(f"Don't know how to promote {type(x)} to Tensor")


# FIXME: Not being used, maybe remove in v1.0.0
def count_bitstrings(sample: Tensor, endianness: Endianness = Endianness.BIG) -> Counter:
    # Convert to a tensor of integers.
    n_qubits = sample.size()[1]
    base = torch.ones(n_qubits, dtype=torch.int64) * 2
    powers_of_2 = torch.pow(base, reversed(torch.arange(n_qubits)))
    int_tensor = torch.matmul(sample, powers_of_2)
    # Count occurences of integers.
    count_int = torch.bincount(int_tensor)
    # Return a Counter for non-empty bitstring counts.
    return Counter(
        {
            int_to_basis(k=k, n_qubits=n_qubits, endianness=endianness): count.item()
            for k, count in enumerate(count_int)
            if count > 0
        }
    )


def to_list_of_dicts(param_values: ParamDictType) -> list[ParamDictType]:
    if not param_values:
        return [param_values]

    max_batch_size = max(p.size()[0] for p in param_values.values())
    batched_values = {
        k: (v if v.size()[0] == max_batch_size else v.repeat(max_batch_size, 1))
        for k, v in param_values.items()
    }

    return [{k: v[i] for k, v in batched_values.items()} for i in range(max_batch_size)]


def pyqify(state: Tensor, n_qubits: int = None) -> Tensor:
    """Convert a state of shape (batch_size, 2**n_qubits) to [2] * n_qubits + [batch_size]."""
    if n_qubits is None:
        n_qubits = int(log2(state.shape[1]))
    if (state.ndim != 2) or (state.size(1) != 2**n_qubits):
        raise ValueError(
            "The initial state must be composed of tensors of size "
            f"(batch_size, 2**n_qubits). Found: {state.size() = }."
        )
    return state.T.reshape([2] * n_qubits + [state.size(0)])


def unpyqify(state: Tensor) -> Tensor:
    """Convert a state of shape [2] * n_qubits + [batch_size] to (batch_size, 2**n_qubits)."""
    return torch.flatten(state, start_dim=0, end_dim=-2).t()


def is_pyq_shape(state: Tensor, n_qubits: int) -> bool:
    return state.size()[:-1] == [2] * n_qubits  # type: ignore[no-any-return]


def validate_state(state: Tensor, n_qubits: int) -> None:
    """Check if a custom initial state conforms to the qadence or the pyqtorch format."""
    if state.dtype != complex128:
        raise TypeError(f"Expected type complex128, got {state.dtype}")
    elif len(state.size()) < 2:
        raise ValueError(f"Invalid state shape. Got {state.shape}")
    elif not is_qadence_shape(state, n_qubits) and not is_pyq_shape(state, n_qubits):
        raise ValueError(
            f"Allowed formats for custom initial state are:\
                  (1) Qadence shape: (batch_size, 2**n_qubits)\
                  (2) Pyqtorch shape: (2 * n_qubits + [batch_size])\
                  Found: {state.size() = }"
        )


<<<<<<< HEAD
def infer_batchsize(param_values: ParamDictType = None) -> int:
    """Infer the batch_size through the length of the parameter tensors."""
    return max([len(tensor) for tensor in param_values.values()]) if param_values else 1


=======
>>>>>>> aa441b4e
# The following functions can be used to compute potentially higher order gradients using pyqtorch's
# native 'jacobian' methods.


def finitediff(f: Callable, x: Tensor, eps: float = FINITE_DIFF_EPS) -> Tensor:
    return (f(x + eps) - f(x - eps)) / (2 * eps)  # type: ignore


def finitediff_sampling(
    f: Callable, x: Tensor, eps: float = FINITE_DIFF_EPS, num_samples: int = 10
) -> Tensor:
    def _finitediff(val: Tensor) -> Tensor:
        return (f(x + val) - f(x - val)) / (2 * val)  # type: ignore

    with no_grad():
        return mean(cat([_finitediff(val) for val in rand(1) for _ in range(num_samples)]))


def dydx(
    jacobian: Tensor,
    qubit_support: tuple,
    out_state: Tensor,
    projected_state: Tensor,
) -> Tensor:
    return 2 * pyq.overlap(
        projected_state,
        apply_operator(
            state=out_state,
            operator=jacobian,
            qubits=qubit_support,
        ),
    )


def dydxx(
    op: PyQParametric,
    values: dict[str, Tensor],
    out_state: Tensor,
    projected_state: Tensor,
) -> Tensor:
    return 2 * finitediff_sampling(
        lambda val: dydx(
            op.jacobian({op.param_name: val}), op.qubit_support, out_state, projected_state
        ),
        values[op.param_name],
    )<|MERGE_RESOLUTION|>--- conflicted
+++ resolved
@@ -18,12 +18,8 @@
     rand,
 )
 
-<<<<<<< HEAD
 from qadence.types import ParamDictType
-from qadence.utils import Endianness, int_to_basis
-=======
 from qadence.utils import Endianness, int_to_basis, is_qadence_shape
->>>>>>> aa441b4e
 
 FINITE_DIFF_EPS = 1e-06
 # Dict of NumPy dtype -> torch dtype (when the correspondence exists)
@@ -145,14 +141,11 @@
         )
 
 
-<<<<<<< HEAD
 def infer_batchsize(param_values: ParamDictType = None) -> int:
     """Infer the batch_size through the length of the parameter tensors."""
     return max([len(tensor) for tensor in param_values.values()]) if param_values else 1
 
 
-=======
->>>>>>> aa441b4e
 # The following functions can be used to compute potentially higher order gradients using pyqtorch's
 # native 'jacobian' methods.
 
