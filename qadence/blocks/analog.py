--- conflicted
+++ resolved
@@ -88,12 +88,8 @@
         # FIXME: Temporary fix while we keep AnalogBlocks
         from qadence.analog import RydbergDevice, add_background_hamiltonian
 
-<<<<<<< HEAD
-        device = RydbergDevice(register, spacing=spacing)
+        device = RydbergDevice(register)
         return add_background_hamiltonian(block, device).eigenvalues_generator  # type: ignore [union-attr]
-=======
-        return add_interaction(register, block).eigenvalues_generator
->>>>>>> 94a1bd55
 
 
 @dataclass(eq=False, repr=False)
