--- conflicted
+++ resolved
@@ -1,11 +1,7 @@
 from __future__ import annotations
 
-<<<<<<< HEAD
 import warnings
 from typing import List, Type, Union
-=======
-from typing import List, Tuple, Type, Union
->>>>>>> 667bd1c8
 
 import numpy as np
 from torch import Tensor, double, ones, rand
