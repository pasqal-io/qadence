--- conflicted
+++ resolved
@@ -111,17 +111,8 @@
     noise: Union[Noise, None] = None,
     configuration: Union[BackendConfiguration, dict, None] = None,
 ) -> list[Counter]:
-<<<<<<< HEAD
-    """Convenience wrapper for the `QuantumModel.sample` method.  This is a
-    `functools.singledispatch`ed function, so it can be called with a number of different arguments.
-=======
     """Convenience wrapper for the `QuantumModel.sample` method.
 
-     This is a
-    `functools.singledispatch`ed function so it can be called with a number of different arguments.
->>>>>>> 181af1ae
-    See the examples of the [`expectation`][qadence.execution.expectation] function. This function
-    works exactly the same.
 
     Arguments:
         x: Circuit, block, or (register+block) to run.
@@ -190,16 +181,8 @@
     endianness: Endianness = Endianness.BIG,
     configuration: Union[BackendConfiguration, dict, None] = None,
 ) -> Tensor:
-<<<<<<< HEAD
-    """Convenience wrapper for the `QuantumModel.expectation` method.  This is a
-    `functools.singledispatch`ed function, so it can be called with a number of different arguments
-=======
     """Convenience wrapper for the `QuantumModel.expectation` method.
 
-     This is a
-    `functools.singledispatch`ed function so it can be called with a number of different arguments
->>>>>>> 181af1ae
-    (see in the examples).
 
     Arguments:
         x: Circuit, block, or (register+block) to run.
