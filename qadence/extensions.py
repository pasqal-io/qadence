--- conflicted
+++ resolved
@@ -7,11 +7,8 @@
 
 from qadence.backend import Backend, BackendConfiguration
 from qadence.blocks.abstract import TAbstractBlock
-<<<<<<< HEAD
 from qadence.engines.differentiable_backend import DifferentiableBackend
 from qadence.logger import get_logger
-=======
->>>>>>> d9a253f5
 from qadence.types import BackendName, DiffMode, Engine
 
 backends_namespace = Template("qadence.backends.$name")
@@ -34,24 +31,24 @@
 
 def import_backend(backend_name: str | BackendName) -> Backend:
     module_path = f"qadence.backends.{backend_name}.backend"
-    bknd: Backend
+    backend: Backend
     try:
         module = importlib.import_module(module_path)
-        bknd = getattr(module, "Backend")
+        backend = getattr(module, "Backend")
     except (ModuleNotFoundError, ImportError) as e:
         raise Exception(f"Failed to import backend {backend_name} due to {e}.")
-    return bknd
+    return backend
 
 
-def import_engine(engine: str | Engine) -> DifferentiableBackend:
-    module_path = f"qadence.engines.{engine}.differentiable_backend"
-    egn: DifferentiableBackend
+def import_engine(engine_name: str | Engine) -> DifferentiableBackend:
+    module_path = f"qadence.engines.{engine_name}.differentiable_backend"
+    engine: DifferentiableBackend
     try:
         module = importlib.import_module(module_path)
-        egn = getattr(module, "DifferentiableBackend")
+        engine = getattr(module, "DifferentiableBackend")
     except (ModuleNotFoundError, ImportError) as e:
-        raise Exception(f"Failed to import backend {engine} due to {e}.")
-    return egn
+        raise Exception(f"Failed to import backend {engine_name} due to {e}.")
+    return engine
 
 
 def _available_engines() -> dict[Engine, DifferentiableBackend]:
@@ -60,7 +57,7 @@
     for engine in Engine.list():
         try:
             res[engine] = import_engine(engine)
-        except (ImportError, ModuleNotFoundError):
+        except (ModuleNotFoundError, ImportError):
             pass
     logger.debug(f"Found engines: {res.keys()}")
     return res
@@ -72,7 +69,7 @@
     for backend in BackendName.list():
         try:
             res[backend] = import_backend(backend)
-        except (ImportError, ModuleNotFoundError):
+        except (ModuleNotFoundError, ImportError):
             pass
     logger.debug(f"Found backends: {res.keys()}")
     return res
