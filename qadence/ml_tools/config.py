from __future__ import annotations

import datetime
import os
<<<<<<< HEAD
from dataclasses import dataclass, field
from logging import getLogger
from pathlib import Path
from typing import Callable, Optional
from uuid import uuid4

from torch import Tensor

from qadence.types import ExperimentTrackingTool, LoggablePlotFunction

logger = getLogger(__name__)
=======
from dataclasses import dataclass, field, fields
from logging import getLogger
from pathlib import Path
from typing import Callable, Optional, Type

from sympy import Basic

from qadence.blocks.analog import AnalogBlock
from qadence.blocks.primitive import ParametricBlock
from qadence.operations import RX, AnalogRX
from qadence.parameters import Parameter
from qadence.types import AnsatzType, BasisSet, MultivariateStrategy, ReuploadScaling, Strategy

logger = getLogger(__file__)
>>>>>>> 01d67dd3


@dataclass
class TrainConfig:
    """Default config for the train function.

    The default value of
    each field can be customized with the constructor:

    ```python exec="on" source="material-block" result="json"
    from qadence.ml_tools import TrainConfig
    c = TrainConfig(folder="/tmp/train")
    print(str(c)) # markdown-exec: hide
    ```
    """

    max_iter: int = 10000
    """Number of training iterations."""
    print_every: int = 1000
    """Print loss/metrics."""
    write_every: int = 50
    """Write tensorboard logs."""
    checkpoint_every: int = 5000
    """Write model/optimizer checkpoint."""
    plot_every: int = 5000
    """Write figures.

    NOTE: currently only works with mlflow.
    """
    log_model: bool = False
    """Logs a serialised version of the model."""
    folder: Path | None = None
    """Checkpoint/tensorboard logs folder."""
    create_subfolder_per_run: bool = False
    """Checkpoint/tensorboard logs stored in subfolder with name `<timestamp>_<PID>`.

    Prevents continuing from previous checkpoint, useful for fast prototyping.
    """
    checkpoint_best_only: bool = False
    """Write model/optimizer checkpoint only if a metric has improved."""
<<<<<<< HEAD
    validation_criterion: Callable | None = None
=======
    val_every: int | None = None
    """Calculate validation metric.

    If None, validation check is not performed.
    """
    val_epsilon: float = 1e-5
    """Safety margin to check if validation loss is smaller than the lowest.

    validation loss across previous iterations.
    """
    validation_criterion: Optional[Callable] = None
>>>>>>> 01d67dd3
    """A boolean function which evaluates a given validation metric is satisfied."""
    trainstop_criterion: Optional[Callable] = None
    """A boolean function which evaluates a given training stopping metric is satisfied."""
    batch_size: int = 1
    """The batch_size to use when passing a list/tuple of torch.Tensors."""
    verbose: bool = True
    """Whether or not to print out metrics values during training."""
    tracking_tool: ExperimentTrackingTool = ExperimentTrackingTool.TENSORBOARD
    """The tracking tool of choice."""
    hyperparams: dict = field(default_factory=dict)
    """Hyperparameters to track."""
    plotting_functions: tuple[LoggablePlotFunction, ...] = field(default_factory=tuple)  # type: ignore
    """Functions for in-train plotting."""

    # tensorboard only allows for certain types as hyperparameters
    _tb_allowed_hyperparams_types: tuple = field(
        default=(int, float, str, bool, Tensor), init=False, repr=False
    )

    def _filter_tb_hyperparams(self) -> None:
        keys_to_remove = [
            key
            for key, value in self.hyperparams.items()
            if not isinstance(value, TrainConfig._tb_allowed_hyperparams_types)
        ]
        if keys_to_remove:
            logger.warning(
                f"Tensorboard cannot log the following hyperparameters: {keys_to_remove}."
            )
            for key in keys_to_remove:
                self.hyperparams.pop(key)

    def __post_init__(self) -> None:
        if self.folder:
            if isinstance(self.folder, str):  # type: ignore [unreachable]
                self.folder = Path(self.folder)  # type: ignore [unreachable]
            if self.create_subfolder_per_run:
                subfoldername = (
                    datetime.datetime.now().strftime("%Y%m%dT%H%M%S") + "_" + hex(os.getpid())[2:]
                )
                self.folder = self.folder / subfoldername
        if self.trainstop_criterion is None:
            self.trainstop_criterion = lambda x: x <= self.max_iter
        if self.validation_criterion is None:
<<<<<<< HEAD
            self.validation_criterion = lambda x: False
        if self.hyperparams and self.tracking_tool == ExperimentTrackingTool.TENSORBOARD:
            self._filter_tb_hyperparams()
        if self.tracking_tool == ExperimentTrackingTool.MLFLOW:
            self._mlflow_config = MLFlowConfig()
        if self.plotting_functions and self.tracking_tool != ExperimentTrackingTool.MLFLOW:
            logger.warning("In-training plots are only available with mlflow tracking.")
        if not self.plotting_functions and self.tracking_tool == ExperimentTrackingTool.MLFLOW:
            logger.warning("Tracking with mlflow, but no plotting functions provided.")

    @property
    def mlflow_config(self) -> MLFlowConfig:
        if self.tracking_tool == ExperimentTrackingTool.MLFLOW:
            return self._mlflow_config
        else:
            raise AttributeError(
                "mlflow_config is available only for with the mlflow tracking tool."
            )


class MLFlowConfig:
    """
    Configuration for mlflow tracking.

    Example:

        export MLFLOW_TRACKING_URI=tracking_uri
        export MLFLOW_EXPERIMENT=experiment_name
        export MLFLOW_RUN_NAME=run_name
    """

    def __init__(self) -> None:
        import mlflow

        self.tracking_uri: str = os.getenv("MLFLOW_TRACKING_URI", "")
        """The URI of the mlflow tracking server.

        An empty string, or a local file path, prefixed with file:/.
        Data is stored locally at the provided file (or ./mlruns if empty).
        """

        self.experiment_name: str = os.getenv("MLFLOW_EXPERIMENT", str(uuid4()))
        """The name of the experiment.

        If None or empty, a new experiment is created with a random UUID.
        """

        self.run_name: str = os.getenv("MLFLOW_RUN_NAME", str(uuid4()))
        """The name of the run."""

        mlflow.set_tracking_uri(self.tracking_uri)

        # activate existing or create experiment
        exp_filter_string = f"name = '{self.experiment_name}'"
        if not mlflow.search_experiments(filter_string=exp_filter_string):
            mlflow.create_experiment(name=self.experiment_name)

        self.experiment = mlflow.set_experiment(self.experiment_name)
        self.run = mlflow.start_run(run_name=self.run_name, nested=False)
=======
            self.validation_criterion = lambda *x: False


@dataclass
class FeatureMapConfig:
    num_features: int = 0
    """
    Number of feature parameters to be encoded.

    Defaults to 0. Thus, no feature parameters are encoded.
    """

    basis_set: BasisSet | dict[str, BasisSet] = BasisSet.FOURIER
    """
    Basis set for feature encoding.

    Takes qadence.BasisSet.
    Give a single BasisSet to use the same for all features.
    Give a dict of (str, BasisSet) where the key is the name of the variable and the
    value is the BasisSet to use for encoding that feature.
    BasisSet.FOURIER for Fourier encoding.
    BasisSet.CHEBYSHEV for Chebyshev encoding.
    """

    reupload_scaling: ReuploadScaling | dict[str, ReuploadScaling] = ReuploadScaling.CONSTANT
    """
    Scaling for encoding the same feature on different qubits.

    Scaling used to encode the same feature on different qubits in the
    same layer of the feature maps. Takes qadence.ReuploadScaling.
    Give a single ReuploadScaling to use the same for all features.
    Give a dict of (str, ReuploadScaling) where the key is the name of the variable and the
    value is the ReuploadScaling to use for encoding that feature.
    ReuploadScaling.CONSTANT for constant scaling.
    ReuploadScaling.TOWER for linearly increasing scaling.
    ReuploadScaling.EXP for exponentially increasing scaling.
    """

    feature_range: tuple[float, float] | dict[str, tuple[float, float]] | None = None
    """
    Range of data that the input data is assumed to come from.

    Give a single tuple to use the same range for all features.
    Give a dict of (str, tuple) where the key is the name of the variable and the
    value is the feature range to use for that feature.
    """

    target_range: tuple[float, float] | dict[str, tuple[float, float]] | None = None
    """
    Range of data the data encoder assumes as natural range.

    Give a single tuple to use the same range for all features.
    Give a dict of (str, tuple) where the key is the name of the variable and the
    value is the target range to use for that feature.
    """

    multivariate_strategy: MultivariateStrategy = MultivariateStrategy.PARALLEL
    """
    The  encoding strategy in case of multi-variate function.

    Takes qadence.MultivariateStrategy.
    If PARALLEL, the features are encoded in one block of rotation gates
    with each feature given an equal number of qubits.
    If SERIES, the features are encoded sequentially, with an ansatz block
    between. PARALLEL is allowed only for DIGITAL `feature_map_strategy`.
    """

    feature_map_strategy: Strategy = Strategy.DIGITAL
    """
    Strategy for feature map.

    Accepts DIGITAL, ANALOG or RYDBERG. Defaults to DIGITAL.
    If the strategy is incompatible with the `operation` chosen, then `operation`
    gets preference and the given strategy is ignored.
    """

    param_prefix: str | None = None
    """
    String prefix to create trainable parameters in Feature Map.

    A string prefix to create trainable parameters multiplying the feature parameter
    inside the feature-encoding function. Note that currently this does not take into
    account the domain of the feature-encoding function.
    Defaults to `None` and thus, the feature map is not trainable.
    Note that this is separate from the name of the parameter.
    The user can provide a single prefix for all features, and they will be appended
    by appropriate feature name automatically.
    """

    num_repeats: int | dict[str, int] = 0
    """
    Number of feature map layers repeated in the data reuploadig step.

    If all are to be repeated the same number of times, then can give a single
    `int`. For different number of repeatitions for each feature, provide a dict
    of (str, int) where the key is the name of the variable and the value is the
    number of repeatitions for that feature.
    This amounts to the number of additional reuploads. So if `num_repeats` is N,
    the data gets uploaded N+1 times. Defaults to no repeatition.
    """

    operation: Callable[[Parameter | Basic], AnalogBlock] | Type[RX] | None = None
    """
    Type of operation.

    Choose among the analog or digital rotations or a custom
    callable function returning an AnalogBlock instance. If the type of operation is
    incompatible with the `strategy` chosen, then `operation` gets preference and
    the given strategy is ignored.
    """

    inputs: list[Basic | str] | None = None
    """
    List that indicates the order of variables of the tensors that are passed.

    Optional if a single feature is being encoded, required otherwise. Given input tensors
    `xs = torch.rand(batch_size, input_size:=2)` a QNN with `inputs=["t", "x"]` will
    assign `t, x = xs[:,0], xs[:,1]`.
    """

    def __post_init__(self) -> None:
        if self.multivariate_strategy == MultivariateStrategy.PARALLEL and self.num_features > 1:
            assert (
                self.feature_map_strategy == Strategy.DIGITAL
            ), "For `parallel` encoding of multiple features, the `feature_map_strategy` must be \
                  of `digital` type."

        if self.operation is None:
            if self.feature_map_strategy == Strategy.DIGITAL:
                self.operation = RX
            elif self.feature_map_strategy == Strategy.ANALOG:
                self.operation = AnalogRX  # type: ignore[assignment]

        else:
            if self.feature_map_strategy == Strategy.DIGITAL:
                if isinstance(self.operation, AnalogBlock):
                    logger.warning(
                        "The `operation` is of type `AnalogBlock` but the `feature_map_strategy` is\
                        `digital`. The `feature_map_strategy` will be modified and given operation\
                        will be used."
                    )

                    self.feature_map_strategy = Strategy.ANALOG

            elif self.feature_map_strategy == Strategy.ANALOG:
                if isinstance(self.operation, ParametricBlock):
                    logger.warning(
                        "The `operation` is a digital gate but the `feature_map_strategy` is\
                        `analog`. The `feature_map_strategy` will be modified and given operation\
                        will be used."
                    )

                    self.feature_map_strategy = Strategy.DIGITAL

        if self.inputs is not None:
            assert (
                len(self.inputs) == self.num_features
            ), "Inputs list must be of same size as the number of features"
        else:
            if self.num_features == 0:
                self.inputs = []
            elif self.num_features == 1:
                self.inputs = ["x"]
            else:
                raise ValueError(
                    """
                    Your QNN has more than one input. Please provide a list of inputs in the order
                    of your tensor domain. For example, if you want to pass
                    `xs = torch.rand(batch_size, input_size:=3)` to you QNN, where
                    ```
                    t = x[:,0]
                    x = x[:,1]
                    y = x[:,2]
                    ```
                    you have to specify
                    ```
                    inputs=["t", "x", "y"]
                    ```
                    You can also pass a list of sympy symbols.
                """
                )

        property_list = [
            "basis_set",
            "reupload_scaling",
            "feature_range",
            "target_range",
            "num_repeats",
        ]

        for target_field in fields(self):
            if target_field.name in property_list:
                prop = getattr(self, target_field.name)
                if isinstance(prop, dict):
                    assert set(prop.keys()) == set(
                        self.inputs
                    ), f"The keys in {target_field.name} must be the same as the inputs provided. \
                    Alternatively, provide a single value of {target_field.name} to use the same\
                    {target_field.name} for all features."
                else:
                    prop = {key: prop for key in self.inputs}
                    setattr(self, target_field.name, prop)


@dataclass
class AnsatzConfig:
    depth: int = 1
    """Number of layers of the ansatz."""

    ansatz_type: AnsatzType = AnsatzType.HEA
    """What type of ansatz.

    HEA for Hardware Efficient Ansatz.
    IIA for Identity intialized Ansatz.
    """

    ansatz_strategy: Strategy = Strategy.DIGITAL
    """Ansatz strategy.

    DIGITAL for fully digital ansatz. Required if `ansatz_type` is `iia`.
    SDAQC for analog entangling block.
    RYDBERG for fully rydberg hea ansatz.
    """

    strategy_args: dict = field(default_factory=dict)
    """
    A dictionary containing keyword arguments to the function creating the ansatz.

    Details about each below.

    For DIGITAL strategy, accepts the following:
        periodic (bool): if the qubits should be linked periodically.
            periodic=False is not supported in emu-c.
        operations (list): list of operations to cycle through in the
            digital single-qubit rotations of each layer.
            Defaults to  [RX, RY, RX] for hea and [RX, RY] for iia.
        entangler (AbstractBlock): 2-qubit entangling operation.
            Supports CNOT, CZ, CRX, CRY, CRZ, CPHASE. Controlld rotations
            will have variational parameters on the rotation angles.
            Defaults to CNOT

    For SDAQC strategy, accepts the following:
        operations (list): list of operations to cycle through in the
            digital single-qubit rotations of each layer.
            Defaults to  [RX, RY, RX] for hea and [RX, RY] for iia.
        entangler (AbstractBlock): Hamiltonian generator for the
            analog entangling layer. Time parameter is considered variational.
            Defaults to NN interaction.

    For RYDBERG strategy, accepts the following:
        addressable_detuning: whether to turn on the trainable semi-local addressing pattern
            on the detuning (n_i terms in the Hamiltonian).
            Defaults to True.
        addressable_drive: whether to turn on the trainable semi-local addressing pattern
            on the drive (sigma_i^x terms in the Hamiltonian).
            Defaults to False.
        tunable_phase: whether to have a tunable phase to get both sigma^x and sigma^y rotations
            in the drive term. If False, only a sigma^x term will be included in the drive part
            of the Hamiltonian generator.
            Defaults to False.
    """
    # The default for a dataclass can not be a mutable object without using this default_factory.

    param_prefix: str = "theta"
    """The base bame of the variational parameter."""

    def __post_init__(self) -> None:
        if self.ansatz_type == AnsatzType.IIA:
            assert (
                self.ansatz_strategy != Strategy.RYDBERG
            ), "Rydberg strategy not allowed for Identity-initialized ansatz."
>>>>>>> 01d67dd3
<|MERGE_RESOLUTION|>--- conflicted
+++ resolved
@@ -2,34 +2,30 @@
 
 import datetime
 import os
-<<<<<<< HEAD
-from dataclasses import dataclass, field
-from logging import getLogger
-from pathlib import Path
-from typing import Callable, Optional
-from uuid import uuid4
-
-from torch import Tensor
-
-from qadence.types import ExperimentTrackingTool, LoggablePlotFunction
-
-logger = getLogger(__name__)
-=======
 from dataclasses import dataclass, field, fields
 from logging import getLogger
 from pathlib import Path
 from typing import Callable, Optional, Type
+from uuid import uuid4
 
 from sympy import Basic
+from torch import Tensor
 
 from qadence.blocks.analog import AnalogBlock
 from qadence.blocks.primitive import ParametricBlock
 from qadence.operations import RX, AnalogRX
 from qadence.parameters import Parameter
-from qadence.types import AnsatzType, BasisSet, MultivariateStrategy, ReuploadScaling, Strategy
+from qadence.types import (
+    AnsatzType,
+    BasisSet,
+    ExperimentTrackingTool,
+    LoggablePlotFunction,
+    MultivariateStrategy,
+    ReuploadScaling,
+    Strategy,
+)
 
 logger = getLogger(__file__)
->>>>>>> 01d67dd3
 
 
 @dataclass
@@ -55,10 +51,7 @@
     checkpoint_every: int = 5000
     """Write model/optimizer checkpoint."""
     plot_every: int = 5000
-    """Write figures.
-
-    NOTE: currently only works with mlflow.
-    """
+    """Write figures."""
     log_model: bool = False
     """Logs a serialised version of the model."""
     folder: Path | None = None
@@ -70,9 +63,6 @@
     """
     checkpoint_best_only: bool = False
     """Write model/optimizer checkpoint only if a metric has improved."""
-<<<<<<< HEAD
-    validation_criterion: Callable | None = None
-=======
     val_every: int | None = None
     """Calculate validation metric.
 
@@ -84,7 +74,6 @@
     validation loss across previous iterations.
     """
     validation_criterion: Optional[Callable] = None
->>>>>>> 01d67dd3
     """A boolean function which evaluates a given validation metric is satisfied."""
     trainstop_criterion: Optional[Callable] = None
     """A boolean function which evaluates a given training stopping metric is satisfied."""
@@ -129,8 +118,7 @@
         if self.trainstop_criterion is None:
             self.trainstop_criterion = lambda x: x <= self.max_iter
         if self.validation_criterion is None:
-<<<<<<< HEAD
-            self.validation_criterion = lambda x: False
+            self.validation_criterion = lambda *x: False
         if self.hyperparams and self.tracking_tool == ExperimentTrackingTool.TENSORBOARD:
             self._filter_tb_hyperparams()
         if self.tracking_tool == ExperimentTrackingTool.MLFLOW:
@@ -189,8 +177,6 @@
 
         self.experiment = mlflow.set_experiment(self.experiment_name)
         self.run = mlflow.start_run(run_name=self.run_name, nested=False)
-=======
-            self.validation_criterion = lambda *x: False
 
 
 @dataclass
@@ -460,5 +446,4 @@
         if self.ansatz_type == AnsatzType.IIA:
             assert (
                 self.ansatz_strategy != Strategy.RYDBERG
-            ), "Rydberg strategy not allowed for Identity-initialized ansatz."
->>>>>>> 01d67dd3
+            ), "Rydberg strategy not allowed for Identity-initialized ansatz."