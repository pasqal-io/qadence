from __future__ import annotations

from functools import singledispatch
from typing import Any

from torch import Tensor, rand

from qadence import QNN, QuantumModel
from qadence.blocks import AbstractBlock, parameters
from qadence.circuit import QuantumCircuit
<<<<<<< HEAD
from qadence.logger import get_script_logger
from qadence.ml_tools.models import TransformedModule
from qadence.models import QNN, QuantumModel
=======
>>>>>>> 01d67dd3
from qadence.parameters import Parameter, stringify

logger = get_script_logger(__name__)


@singledispatch
def rand_featureparameters(
    x: QuantumCircuit | AbstractBlock | QuantumModel | QNN, *args: Any
) -> dict[str, Tensor]:
    raise NotImplementedError(f"Unable to generate random featureparameters for object {type(x)}.")


@rand_featureparameters.register
def _(block: AbstractBlock, batch_size: int = 1) -> dict[str, Tensor]:
    non_number_params = [p for p in parameters(block) if not p.is_number]
    feat_params: list[Parameter] = [p for p in non_number_params if not p.trainable]
    return {stringify(p): rand(batch_size, requires_grad=False) for p in feat_params}


@rand_featureparameters.register
def _(circuit: QuantumCircuit, batch_size: int = 1) -> dict[str, Tensor]:
    return rand_featureparameters(circuit.block, batch_size)


@rand_featureparameters.register
def _(qm: QuantumModel, batch_size: int = 1) -> dict[str, Tensor]:
    return rand_featureparameters(qm._circuit.abstract, batch_size)


@rand_featureparameters.register
def _(qnn: QNN, batch_size: int = 1) -> dict[str, Tensor]:
    return rand_featureparameters(qnn._circuit.abstract, batch_size)<|MERGE_RESOLUTION|>--- conflicted
+++ resolved
@@ -8,15 +8,7 @@
 from qadence import QNN, QuantumModel
 from qadence.blocks import AbstractBlock, parameters
 from qadence.circuit import QuantumCircuit
-<<<<<<< HEAD
-from qadence.logger import get_script_logger
-from qadence.ml_tools.models import TransformedModule
-from qadence.models import QNN, QuantumModel
-=======
->>>>>>> 01d67dd3
 from qadence.parameters import Parameter, stringify
-
-logger = get_script_logger(__name__)
 
 
 @singledispatch
