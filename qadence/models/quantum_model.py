--- conflicted
+++ resolved
@@ -21,12 +21,8 @@
 from qadence.circuit import QuantumCircuit
 from qadence.logger import get_logger
 from qadence.measurements import Measurements
-<<<<<<< HEAD
 from qadence.noise import Noise
-from qadence.utils import Endianness
-=======
 from qadence.types import DiffMode, Endianness
->>>>>>> 77a38f3e
 
 logger = get_logger(__name__)
 
