--- conflicted
+++ resolved
@@ -21,13 +21,9 @@
 from qadence.circuit import QuantumCircuit
 from qadence.logger import get_logger
 from qadence.measurements import Measurements
-<<<<<<< HEAD
 from qadence.mitigations import Mitigations
-from qadence.utils import Endianness
-=======
 from qadence.noise import Noise
 from qadence.types import DiffMode, Endianness
->>>>>>> 96eb6322
 
 logger = get_logger(__name__)
 
@@ -52,14 +48,10 @@
         observable: list[AbstractBlock] | AbstractBlock | None = None,
         backend: BackendName | str = BackendName.PYQTORCH,
         diff_mode: DiffMode = DiffMode.AD,
-<<<<<<< HEAD
-        protocol: Measurements | None = None,
+        measurement: Measurements | None = None,
+        noise: Noise | None = None,
         mitigation: Mitigations | None = None,
-=======
-        measurement: Measurements | None = None,
->>>>>>> 96eb6322
         configuration: BackendConfiguration | dict | None = None,
-        noise: Noise | None = None,
     ):
         """Initialize a generic QuantumModel instance.
 
@@ -104,14 +96,9 @@
         self._observable = conv.observable
         self._backend_name = backend
         self._diff_mode = diff_mode
-<<<<<<< HEAD
-        self._protocol = protocol
-        self._mitigation = mitigation
-=======
         self._measurement = measurement
         self._noise = noise
->>>>>>> 96eb6322
-
+        self._mitigation = mitigation
         self._params = nn.ParameterDict(
             {
                 str(key): nn.Parameter(val, requires_grad=val.requires_grad)
@@ -195,13 +182,9 @@
         values: dict[str, Tensor] = {},
         observable: list[ConvertedObservable] | ConvertedObservable | None = None,
         state: Optional[Tensor] = None,
-<<<<<<< HEAD
-        protocol: Measurements | None = None,
-        mitigation: Mitigations | None = None,
-=======
         measurement: Measurements | None = None,
         noise: Noise | None = None,
->>>>>>> 96eb6322
+        mitigation: Mitigations | None = None,
         endianness: Endianness = Endianness.BIG,
     ) -> Tensor:
         """Compute expectation using the given backend.
@@ -219,30 +202,20 @@
             observable = self._observable
 
         params = self.embedding_fn(self._params, values)
-<<<<<<< HEAD
-        if protocol is None:
-            protocol = self._protocol
-        if mitigation is None:
-            mitigation = self._mitigation
-
-=======
         if measurement is None:
             measurement = self._measurement
         if noise is None:
             noise = self._noise
->>>>>>> 96eb6322
+        if mitigation is None:
+            mitigation = self._mitigation
         return self.backend.expectation(
             circuit=self._circuit,
             observable=observable,
             param_values=params,
             state=state,
-<<<<<<< HEAD
-            protocol=protocol,
-            mitigation=mitigation,
-=======
             measurement=measurement,
             noise=noise,
->>>>>>> 96eb6322
+            mitigation=mitigation,
             endianness=endianness,
         )
 
