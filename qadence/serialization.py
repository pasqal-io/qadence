from __future__ import annotations

import json
import os
<<<<<<< HEAD
from logging import getLogger
=======
import sys
from dataclasses import dataclass
from dataclasses import field as dataclass_field
from functools import lru_cache
>>>>>>> 2e2e859b
from pathlib import Path
from typing import Any, Callable, get_args
from typing import Union as TypingUnion

import torch
from arpeggio import NoMatch
from arpeggio.cleanpeg import ParserPEG
from sympy import *
from sympy import core, srepr

from qadence import QuantumCircuit, operations, parameters
from qadence import blocks as qadenceblocks
from qadence.blocks import AbstractBlock
from qadence.blocks.utils import tag
<<<<<<< HEAD
from qadence.ml_tools.models import TransformedModule
from qadence.models import QNN, QuantumModel
=======
from qadence.logger import get_logger
from qadence.models import QuantumModel
>>>>>>> 2e2e859b
from qadence.parameters import Parameter
from qadence.register import Register
from qadence.types import SerializationFormat

# Modules to be automatically added to the qadence namespace
__all__ = ["deserialize", "load", "save", "serialize"]


logger = getLogger(__name__)


def file_extension(file: Path | str) -> str:
    FORMAT = ""
    if isinstance(file, str):
        _, extension = os.path.splitext(file)
        FORMAT = extension[1:].upper()
    elif isinstance(file, os.PathLike):
        _, extension = os.path.splitext(str(file))
        FORMAT = extension[1:].upper()
    return FORMAT


SUPPORTED_OBJECTS = [
    AbstractBlock,
    QuantumCircuit,
    QuantumModel,
    Register,
    core.Basic,
    torch.nn.Module,
]
SUPPORTED_TYPES = TypingUnion[
    AbstractBlock,
    QuantumCircuit,
    QuantumModel,
    Register,
    core.Basic,
    torch.nn.Module,
]

ALL_BLOCK_NAMES = [
    n for n in dir(qadenceblocks) if not (n.startswith("__") and n.endswith("__"))
] + [n for n in dir(operations) if not (n.startswith("__") and n.endswith("__"))]
SYMPY_EXPRS = [n for n in dir(core) if not (n.startswith("__") and n.endswith("__"))]
QADENCE_PARAMETERS = [n for n in dir(parameters) if not (n.startswith("__") and n.endswith("__"))]


THIS_PATH = Path(__file__).parent
GRAMMAR_FILE = THIS_PATH / "serial_expr_grammar.peg"


@lru_cache
def _parser_fn() -> ParserPEG:
    with open(GRAMMAR_FILE, "r") as f:
        grammar = f.read()
    return ParserPEG(grammar, "Program")


_parsing_serialize_expr = _parser_fn()


def parse_expr_fn(code: str) -> bool:
    """
    A parsing expressions function that checks whether a given code is valid on.

    the parsing grammar. The grammar is defined to be compatible with `sympy`
    expressions, such as `Float('-0.33261030434342942', precision=53)`, while
    avoiding code injection such as `2*3` or `__import__('os').system('ls -la')`.

    Args:
        code (str): code to be parsed and checked.

    Returns:
        Boolean indicating whether the code matches the defined grammar or not.
    """

    parser = _parsing_serialize_expr
    try:
        parser.parse(code)
    except NoMatch:
        return False
    else:
        return True


@dataclass
class SerializationModel:
    """
    A serialization model class to serialize data from `QuantumModel`s,.

    `torch.nn.Module` and similar structures. The data included in the
    serialization logic includes: the `AbstractBlock` and its children
    classes, `QuantumCircuit`, `Register`, and `sympy` expressions
    (including `Parameter` class from `qadence.parameters`).

    A children class must define the `value` attribute type and how to
    handle it, since it is the main property for the class to be used
    by the serialization process. For instance:

    ```python
    @dataclass
    class QuantumCircuitSerialization(SerializationModel):
        value: QuantumCircuit = dataclass_field(init=False)

        def __post_init__(self) -> None:
            self.value = (
                QuantumCircuit._from_dict(self.d)
                if isinstance(self.d, dict)
                else self.d
            )
    ```
    """

    d: dict = dataclass_field(default_factory=dict)
    value: Any = dataclass_field(init=False)


@dataclass
class BlockTypeSerialization(SerializationModel):
    value: AbstractBlock = dataclass_field(init=False)

    def __post_init__(self) -> None:
        block = (
            getattr(operations, self.d["type"])
            if hasattr(operations, self.d["type"])
            else getattr(qadenceblocks, self.d["type"])
        )._from_dict(self.d)
        if self.d["tag"] is not None:
            block = tag(block, self.d["tag"])
        self.value = block


@dataclass
class QuantumCircuitSerialization(SerializationModel):
    value: QuantumCircuit = dataclass_field(init=False)

    def __post_init__(self) -> None:
        self.value = QuantumCircuit._from_dict(self.d) if isinstance(self.d, dict) else self.d


@dataclass
class RegisterSerialization(SerializationModel):
    value: Register = dataclass_field(init=False)

    def __post_init__(self) -> None:
        self.value = Register._from_dict(self.d)


@dataclass
class ModelSerialization(SerializationModel):
    as_torch: bool = False
    value: torch.nn.Module = dataclass_field(init=False)

    def __post_init__(self) -> None:
        module_name = list(self.d.keys())[0]
        obj = globals().get(module_name, None)
        if obj is None:
            obj = self._resolve_module(module_name)
        if hasattr(obj, "_from_dict"):
            self.value = obj._from_dict(self.d, self.as_torch)
        elif hasattr(obj, "load_state_dict"):
            self.value = obj.load_state_dict(self.d[module_name])
        else:
            msg = (
                f"Unable to deserialize object '{module_name}'. "
                f"Supported types are {SUPPORTED_OBJECTS}."
            )
            logger.error(TypeError(msg))
            raise TypeError(msg)

    @staticmethod
    def _resolve_module(module: str) -> Any:
        for loaded_module in sys.modules.keys():
            if "qadence" in loaded_module:
                obj = getattr(sys.modules[loaded_module], module, None)
                if obj:
                    return obj
        raise ValueError(f"Couldn't resolve module '{module}'.")


@dataclass
class ExpressionSerialization(SerializationModel):
    value: str | core.Expr | float = dataclass_field(init=False)

    def __post_init__(self) -> None:
        if parse_expr_fn(self.d["expression"]):
            expr = eval(self.d["expression"])
            if hasattr(expr, "free_symbols"):
                for s in expr.free_symbols:
                    s.value = float(self.d["symbols"][s.name]["value"])
            self.value = expr
        else:
            raise ValueError(f"Invalid expression: {self.d['expression']}")


def save_pt(d: dict, file_path: str | Path) -> None:
    torch.save(d, file_path)


def save_json(d: dict, file_path: str | Path) -> None:
    with open(file_path, "w") as file:
        file.write(json.dumps(d))


def load_pt(file_path: str | Path, map_location: str) -> Any:
    return torch.load(file_path, map_location=map_location)


def load_json(file_path: str | Path, map_location: str) -> Any:
    with open(file_path, "r") as file:
        return json.load(file)


FORMAT_DICT = {
    SerializationFormat.PT: (".pt", save_pt, load_pt, True),
    SerializationFormat.JSON: (".json", save_json, load_json, False),
}


def serialize(obj: SUPPORTED_TYPES, save_params: bool = False) -> dict:
    """
    Supported Types:

    AbstractBlock | QuantumCircuit | QuantumModel | torch.nn.Module | Register | Module
    Serializes a qadence object to a dictionary.

    Arguments:
        obj (AbstractBlock | QuantumCircuit | QuantumModel | Register | torch.nn.Module):
    Returns:
        A dict.

    Examples:
    ```python exec="on" source="material-block" result="json"
    import torch
    from qadence import serialize, deserialize, hea, hamiltonian_factory, Z
    from qadence import QuantumCircuit, QuantumModel

    n_qubits = 2
    myblock = hea(n_qubits=n_qubits, depth=1)
    block_dict = serialize(myblock)
    print(block_dict)

    ## Lets use myblock in a QuantumCircuit and serialize it.

    qc = QuantumCircuit(n_qubits, myblock)
    qc_dict = serialize(qc)
    qc_deserialized = deserialize(qc_dict)
    assert qc == qc_deserialized

    ## Finally, let's wrap it in a QuantumModel
    obs = hamiltonian_factory(n_qubits, detuning = Z)
    qm = QuantumModel(qc, obs, backend='pyqtorch', diff_mode='ad')

    qm_dict = serialize(qm)
    qm_deserialized = deserialize(qm_dict)
    # Lets check if the loaded QuantumModel returns the same expectation
    assert torch.isclose(qm.expectation({}), qm_deserialized.expectation({}))
    ```
    """
    if not isinstance(obj, get_args(SUPPORTED_TYPES)):
        logger.error(TypeError(f"Serialization of object type {type(obj)} not supported."))

    d: dict = dict()
    try:
        if isinstance(obj, core.Expr):
            symb_dict = dict()
            expr_dict = {"name": str(obj), "expression": srepr(obj)}
            symbs: set[Parameter | core.Basic] = obj.free_symbols
            if symbs:
                symb_dict = {"symbols": {str(s): s._to_dict() for s in symbs}}
            d = {**expr_dict, **symb_dict}
        else:
            if hasattr(obj, "_to_dict"):
                model_to_dict: Callable = obj._to_dict
                d = (
                    model_to_dict(save_params)
                    if isinstance(obj, torch.nn.Module)
                    else model_to_dict()
                )
            elif hasattr(obj, "state_dict"):
                d = {type(obj).__name__: obj.state_dict()}
            else:
                raise ValueError(f"Cannot serialize object {obj}.")
    except Exception as e:
        logger.error(f"Serialization of object {obj} failed due to {e}")
    return d


def deserialize(d: dict, as_torch: bool = False) -> SUPPORTED_TYPES:
    """
    Supported Types:

    AbstractBlock | QuantumCircuit | QuantumModel | Register | torch.nn.Module
    Deserializes a dict to one of the supported types.

    Arguments:
        d (dict): A dict containing a serialized object.
        as_torch (bool): Whether to transform to torch for the deserialized object.
    Returns:
        AbstractBlock, QuantumCircuit, QuantumModel, Register, torch.nn.Module.

    Examples:
    ```python exec="on" source="material-block" result="json"
    import torch
    from qadence import serialize, deserialize, hea, hamiltonian_factory, Z
    from qadence import QuantumCircuit, QuantumModel

    n_qubits = 2
    myblock = hea(n_qubits=n_qubits, depth=1)
    block_dict = serialize(myblock)
    print(block_dict)

    ## Lets use myblock in a QuantumCircuit and serialize it.

    qc = QuantumCircuit(n_qubits, myblock)
    qc_dict = serialize(qc)
    qc_deserialized = deserialize(qc_dict)
    assert qc == qc_deserialized

    ## Finally, let's wrap it in a QuantumModel
    obs = hamiltonian_factory(n_qubits, detuning = Z)
    qm = QuantumModel(qc, obs, backend='pyqtorch', diff_mode='ad')

    qm_dict = serialize(qm)
    qm_deserialized = deserialize(qm_dict)
    # Lets check if the loaded QuantumModel returns the same expectation
    assert torch.isclose(qm.expectation({}), qm_deserialized.expectation({}))
    ```
    """
    obj: SerializationModel
    if d.get("expression"):
        obj = ExpressionSerialization(d)
    elif d.get("block") and d.get("register"):
        obj = QuantumCircuitSerialization(d)
    elif d.get("graph"):
        obj = RegisterSerialization(d)
    elif d.get("type"):
        obj = BlockTypeSerialization(d)
    else:
        obj = ModelSerialization(d, as_torch=as_torch)
    return obj.value


def save(
    obj: SUPPORTED_TYPES,
    folder: str | Path,
    file_name: str = "",
    format: SerializationFormat = SerializationFormat.JSON,
) -> None:
    """
    Same as serialize/deserialize but for storing/loading files.

    Supported types:
    AbstractBlock | QuantumCircuit | QuantumModel | TransformedModule | Register | torch.nn.Module
    Saves a qadence object to a json/.pt.

    Arguments:
        obj (AbstractBlock | QuantumCircuit | QuantumModel | Register):
                Either AbstractBlock, QuantumCircuit, QuantumModel, TransformedModule, Register.
        file_name (str): The name of the file.
        format (str): The type of file to save.
    Returns:
        None.

    Examples:
    ```python exec="on" source="material-block" result="json"
    import torch
    from pathlib import Path
    import os

    from qadence import save, load, hea, hamiltonian_factory, Z
    from qadence import QuantumCircuit, QuantumModel

    n_qubits = 2
    myblock = hea(n_qubits=n_qubits, depth=1)
    qc = QuantumCircuit(n_qubits, myblock)
    # Lets store the circuit in a json file
    save(qc, '.', 'circ')
    loaded_qc = load(Path('circ.json'))
    qc == loaded_qc
    os.remove('circ.json')
    ## Let's wrap it in a QuantumModel and store that
    obs = hamiltonian_factory(n_qubits, detuning = Z)
    qm = QuantumModel(qc, obs, backend='pyqtorch', diff_mode='ad')
    save(qm, folder= '.',file_name= 'quantum_model')
    qm_loaded = load('quantum_model.json')
    os.remove('quantum_model.json')
    ```
    """
    if not isinstance(obj, get_args(SUPPORTED_TYPES)):
        logger.error(f"Serialization of object type {type(obj)} not supported.")
    folder = Path(folder)
    if not folder.is_dir():
        logger.error(NotADirectoryError)
    if file_name == "":
        file_name = type(obj).__name__
    try:
        suffix, save_fn, _, save_params = FORMAT_DICT[format]
        d = serialize(obj, save_params)
        file_path = folder / Path(file_name + suffix)
        save_fn(d, file_path)
        logger.debug(f"Successfully saved {obj} from to {folder}.")
    except Exception as e:
        logger.error(f"Unable to write {type(obj)} to disk due to {e}")


def load(file_path: str | Path, map_location: str = "cpu") -> SUPPORTED_TYPES:
    """
    Same as serialize/deserialize but for storing/loading files.

    Supported types: AbstractBlock | QuantumCircuit | QuantumModel | TransformedModule | Register
    Loads a .json or .pt file to one of the supported types.

    Arguments:
        file_path (str): The name of the file.
        map_location (str): In case of a .pt file, on which device to load the object (cpu,cuda).
    Returns:
        A object of type AbstractBlock, QuantumCircuit, QuantumModel, TransformedModule, Register.

    Examples:
    ```python exec="on" source="material-block" result="json"
    import torch
    from pathlib import Path
    import os

    from qadence import save, load, hea, hamiltonian_factory, Z
    from qadence import QuantumCircuit, QuantumModel

    n_qubits = 2
    myblock = hea(n_qubits=n_qubits, depth=1)
    qc = QuantumCircuit(n_qubits, myblock)
    # Lets store the circuit in a json file
    save(qc, '.', 'circ')
    loaded_qc = load(Path('circ.json'))
    qc == loaded_qc
    os.remove('circ.json')
    ## Let's wrap it in a QuantumModel and store that
    obs = hamiltonian_factory(n_qubits, detuning = Z)
    qm = QuantumModel(qc, obs, backend='pyqtorch', diff_mode='ad')
    save(qm, folder= '.',file_name= 'quantum_model')
    qm_loaded = load('quantum_model.json')
    os.remove('quantum_model.json')
    ```
    """
    d = {}
    if isinstance(file_path, str):
        file_path = Path(file_path)
    if not os.path.exists(file_path):
        logger.error(f"File {file_path} not found.")
        raise FileNotFoundError
    FORMAT = file_extension(file_path)
    _, _, load_fn, _ = FORMAT_DICT[FORMAT]  # type: ignore[index]
    try:
        d = load_fn(file_path, map_location)
        logger.debug(f"Successfully loaded {d} from {file_path}.")
    except Exception as e:
        logger.error(f"Unable to load Object from {file_path} due to {e}")
    return deserialize(d)<|MERGE_RESOLUTION|>--- conflicted
+++ resolved
@@ -2,14 +2,11 @@
 
 import json
 import os
-<<<<<<< HEAD
-from logging import getLogger
-=======
 import sys
 from dataclasses import dataclass
 from dataclasses import field as dataclass_field
 from functools import lru_cache
->>>>>>> 2e2e859b
+from logging import getLogger
 from pathlib import Path
 from typing import Any, Callable, get_args
 from typing import Union as TypingUnion
@@ -24,13 +21,7 @@
 from qadence import blocks as qadenceblocks
 from qadence.blocks import AbstractBlock
 from qadence.blocks.utils import tag
-<<<<<<< HEAD
-from qadence.ml_tools.models import TransformedModule
-from qadence.models import QNN, QuantumModel
-=======
-from qadence.logger import get_logger
 from qadence.models import QuantumModel
->>>>>>> 2e2e859b
 from qadence.parameters import Parameter
 from qadence.register import Register
 from qadence.types import SerializationFormat
