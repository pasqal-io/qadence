--- conflicted
+++ resolved
@@ -60,26 +60,15 @@
     ],
 )
 def test_far_add_interaction(analog: AnalogBlock, digital_fn: Callable, register: Register) -> None:
-<<<<<<< HEAD
-    # FIXME: Unify config device interfaces
-    spacing = 8.0
-    device = RydbergDevice(register, spacing=spacing)
-    config = {"device": device}
-
-    emu_samples = sample(register, analog, backend="pyqtorch", configuration=config)[0]
-    pulser_samples = sample(register, analog, backend="pulser", configuration=config)[0]
-=======
     register = register.rescale_coords(scaling=8.0)
-    emu_block = add_interaction(register, analog)
-    emu_samples = sample(register, emu_block, backend="pyqtorch")[0]  # type: ignore[arg-type]
+    emu_samples = sample(register, analog, backend="pyqtorch")[0]  # type: ignore[arg-type]
     pulser_samples = sample(register, analog, backend="pulser")[0]  # type: ignore[arg-type]
->>>>>>> 94a1bd55
     assert js_divergence(pulser_samples, emu_samples) < JS_ACCEPTANCE
 
     wf = random_state(register.n_qubits)
     digital = digital_fn(register.n_qubits)
-    emu_state = run(register, analog, state=wf, configuration=config)
-    dig_state = run(register, digital, state=wf, configuration=config)
+    emu_state = run(register, analog, state=wf)
+    dig_state = run(register, digital, state=wf)
     assert equivalent_state(emu_state, dig_state, atol=1e-3)
 
 
@@ -99,24 +88,10 @@
 @pytest.mark.parametrize("register", [Register.from_coordinates([(0, 5), (5, 5), (5, 0), (0, 0)])])
 @pytest.mark.flaky(max_runs=5)
 def test_close_add_interaction(block: AnalogBlock, register: Register) -> None:
-<<<<<<< HEAD
     # FIXME: Unify config device interfaces
-    spacing = 8.0
-    device = RydbergDevice(register, spacing=spacing)
-    config_pulser = {"spacing": spacing}
-    config_pyq = {"device": device}
-    pulser_samples = sample(
-        register, block, backend="pulser", n_shots=1000, configuration=config_pulser
-    )[0]
-    pyqtorch_samples = sample(
-        register, block, backend="pyqtorch", n_shots=1000, configuration=config_pyq
-    )[0]
-=======
     register = register.rescale_coords(scaling=8.0)
-    pulser_samples = sample(register, block, backend="pulser", n_shots=1000)[0]  # type: ignore[arg-type] # noqa: E501
-    emu_block = add_interaction(register, block)
-    pyqtorch_samples = sample(register, emu_block, backend="pyqtorch", n_shots=1000)[0]  # type: ignore[arg-type] # noqa: E501
->>>>>>> 94a1bd55
+    pulser_samples = sample(register, block, backend="pulser", n_shots=1000)[0]
+    pyqtorch_samples = sample(register, block, backend="pyqtorch", n_shots=1000)[0]
     assert js_divergence(pulser_samples, pyqtorch_samples) < JS_ACCEPTANCE
 
 
