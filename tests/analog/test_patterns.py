--- conflicted
+++ resolved
@@ -49,17 +49,13 @@
         weights_amp=w_amp,
     )
 
-<<<<<<< HEAD
     # define device specs
     device_specs = IdealDevice(pattern=pattern)
 
     reg = Register(support=n_qubits, spacing=spacing, device_specs=device_specs)
     circ = QuantumCircuit(reg, block)
 
-    values = {"x": torch.linspace(0.5, 2 * torch.pi, 50)}
-=======
     values = {"x": torch.linspace(0.5, 2 * torch.pi, 5)}
->>>>>>> 7aa36bd4
     obs = total_magnetization(n_qubits)
 
     # define pulser backend
@@ -86,11 +82,6 @@
 @pytest.mark.flaky(max_runs=5)
 def test_addressing_training() -> None:
     n_qubits = 3
-<<<<<<< HEAD
-=======
-    reg = Register.line(n_qubits, spacing=8.0)
->>>>>>> 7aa36bd4
-
     f_value = torch.rand(1)
 
     # define training parameters
@@ -110,14 +101,10 @@
 
     device_specs = IdealDevice(pattern=pattern)
 
-    # define training circuit
-<<<<<<< HEAD
-    block = chain(AnalogRX(1 + torch.rand(1).item()), AnalogRY(1 + torch.rand(1).item()))
-    reg = Register(support=n_qubits, spacing=8, device_specs=device_specs)
-=======
+    reg = Register.line(n_qubits, spacing=8.0, device_specs=device_specs)
+
+    # some otherwise fixed circuit
     block = AnalogRX(torch.pi)
-
->>>>>>> 7aa36bd4
     circ = QuantumCircuit(reg, block)
 
     # define quantum model
