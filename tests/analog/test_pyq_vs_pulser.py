from __future__ import annotations

import numpy as np
import pytest
import torch
from metrics import ATOL_DICT, JS_ACCEPTANCE, LARGE_SPACING, SMALL_SPACING

from qadence.analog import RealisticDevice, RydbergDevice
from qadence.blocks import AbstractBlock, chain, kron
from qadence.circuit import QuantumCircuit
from qadence.constructors import ising_hamiltonian, total_magnetization
from qadence.divergences import js_divergence
from qadence.execution import run
from qadence.models import QuantumModel
from qadence.operations import (
    CNOT,
    RX,
    RY,
    RZ,
    AnalogRot,
    AnalogRX,
    AnalogRY,
    AnalogRZ,
    H,
    X,
    Z,
    entangle,
    wait,
)
from qadence.parameters import FeatureParameter
from qadence.register import Register
from qadence.states import equivalent_state, random_state
from qadence.types import BackendName, DiffMode


@pytest.mark.flaky(max_runs=5)
@pytest.mark.parametrize("n_qubits", [2, 3, 4])
@pytest.mark.parametrize("spacing", [7.0, 10.0, 15.0])
@pytest.mark.parametrize("rydberg_level", [60, 70])
@pytest.mark.parametrize("op", [AnalogRX, AnalogRY, AnalogRZ, AnalogRot, wait])
def test_analog_op_run(
    n_qubits: int, spacing: float, rydberg_level: int, op: AbstractBlock
) -> None:
    init_state = random_state(n_qubits)
    batch_size = 3

    if op in [AnalogRX, AnalogRY, AnalogRZ]:
        phi = FeatureParameter("phi")
        block = op(phi)  # type: ignore [operator]
        values = {"phi": 1.0 + torch.rand(batch_size)}
    elif op == AnalogRot:
        t = 5.0
        omega = 1.0 + torch.rand(1)
        delta = 1.0 + torch.rand(1)
        phase = 1.0 + torch.rand(1)
        block = op(t, omega, delta, phase)  # type: ignore [operator]
        values = {}
    else:
        t = FeatureParameter("t")
        block = op(t)  # type: ignore [operator]
        values = {"t": 10.0 * (1.0 + torch.rand(batch_size))}

    device = RydbergDevice(rydberg_level=rydberg_level)

    register = Register.line(n_qubits, spacing=spacing, device_specs=device)

    circuit = QuantumCircuit(register, block)

<<<<<<< HEAD
    model_pyqtorch = QuantumModel(
        circuit,
        backend=BackendName.PYQTORCH,
        diff_mode=DiffMode.AD,
    )
    model_pyqtorch = QuantumModel(circuit, backend=BackendName.PYQTORCH)
=======
    wf_pyq = run(circuit, values=values, state=init_state, backend=BackendName.PYQTORCH)
    wf_pulser = run(circuit, values=values, state=init_state, backend=BackendName.PULSER)
>>>>>>> 2695e67f

    assert equivalent_state(wf_pyq, wf_pulser, atol=ATOL_DICT[BackendName.PULSER])


def get_random_rot(param: str, qubit_support: tuple[int]) -> AbstractBlock:
    return AnalogRot(
        duration=param,
        omega=torch.rand(1),
        delta=torch.rand(1),
        phase=torch.rand(1),
        qubit_support=qubit_support,
    )


@pytest.mark.parametrize("spacing", [8.0, 15.0])
@pytest.mark.parametrize(
    "block",
    [
        # Currently fails because pyq does the rotations in parallel
        # and Pulser does sequentially, to be fixed.
        # kron(
        #     get_random_rot("x", qubit_support=(0,)),
        #     get_random_rot("x", qubit_support=(1,)),
        #     get_random_rot("x", qubit_support=(2,)),
        # ),
        kron(
            get_random_rot("x", (1,)),
            wait("x", qubit_support=(0, 2)),
        ),
        chain(
            kron(
                get_random_rot("x", (0,)),
                wait("x", qubit_support=(1, 2)),
            ),
            kron(
                get_random_rot("x", (2,)),
                wait("x", qubit_support=(0, 1)),
            ),
        ),
    ],
)
def test_local_analog_op_run(spacing: float, block: AbstractBlock) -> None:
    n_qubits = 3
    init_state = random_state(n_qubits)

    register = Register.line(n_qubits, spacing=spacing)

    circuit = QuantumCircuit(register, block)

    values = {"x": 5.0 + torch.rand(1)}

    wf_pyq = run(circuit, values=values, state=init_state, backend=BackendName.PYQTORCH)
    wf_pulser = run(circuit, values=values, state=init_state, backend=BackendName.PULSER)

    assert equivalent_state(wf_pyq, wf_pulser, atol=ATOL_DICT[BackendName.PULSER])


# PREVIOUS COMPARISON TESTS, MOVED HERE


@pytest.mark.parametrize(
    "pyqtorch_block, pulser_block",
    [
        # Bell state generation
        (
            chain(H(0), CNOT(0, 1)),
            chain(entangle(1000, qubit_support=(0, 1)), RY(0, 3 * torch.pi / 2)),
        )
    ],
)
@pytest.mark.flaky(max_runs=5)
def test_compatibility_pyqtorch_pulser_entanglement(
    pyqtorch_block: AbstractBlock, pulser_block: AbstractBlock
) -> None:
    register = Register.line(2, spacing=8.0, device_specs=RealisticDevice())

    pyqtorch_circuit = QuantumCircuit(register, pyqtorch_block)
    pulser_circuit = QuantumCircuit(register, pulser_block)

    model_pyqtorch = QuantumModel(
        pyqtorch_circuit, backend=BackendName.PYQTORCH, diff_mode=DiffMode.AD
    )

    model_pulser = QuantumModel(pulser_circuit, backend=BackendName.PULSER, diff_mode=DiffMode.GPSR)
    pyqtorch_samples = model_pyqtorch.sample({}, n_shots=500)
    pulser_samples = model_pulser.sample({}, n_shots=500)
    for pyqtorch_sample, pulser_sample in zip(pyqtorch_samples, pulser_samples):
        assert js_divergence(pyqtorch_sample, pulser_sample) < JS_ACCEPTANCE


@pytest.mark.flaky(max_runs=5)
@pytest.mark.parametrize("obs", [Z(0), total_magnetization(2), X(0), ising_hamiltonian(2)])
def test_compatibility_pyqtorch_pulser_digital_rot(obs: AbstractBlock) -> None:
    phi = FeatureParameter("phi")
    psi = FeatureParameter("psi")
    chi = FeatureParameter("chi")

    n_qubits = 2
    init_state = random_state(n_qubits)

    block = chain(
        kron(RX(0, phi), RX(1, phi)),
        kron(RY(0, psi), RY(1, psi)),
        kron(RZ(0, chi), RZ(1, chi)),
    )
    pyqtorch_circuit = QuantumCircuit(n_qubits, block)

    register = Register.line(n_qubits, spacing=LARGE_SPACING)
    pulser_circuit = QuantumCircuit(register, block)

    model_pyqtorch = QuantumModel(
        pyqtorch_circuit, backend=BackendName.PYQTORCH, diff_mode=DiffMode.AD, observable=obs
    )
    conf = {"amplitude_local": 2 * np.pi, "detuning": 2 * np.pi}

    model_pulser = QuantumModel(
        pulser_circuit,
        backend=BackendName.PULSER,
        observable=obs,
        diff_mode=DiffMode.GPSR,
        configuration=conf,
    )

    batch_size = 5
    values = {
        "phi": torch.rand(batch_size),
        "psi": torch.rand(batch_size),
        "chi": torch.rand(batch_size),
    }

    pyqtorch_expval = model_pyqtorch.expectation(values=values, state=init_state)
    pulser_expval = model_pulser.expectation(values=values, state=init_state)

    assert torch.allclose(pyqtorch_expval, pulser_expval, atol=ATOL_DICT[BackendName.PULSER])


@pytest.mark.flaky(max_runs=5)
@pytest.mark.parametrize(
    "obs",
    [
        Z(0),
        total_magnetization(2),
        X(0),
        ising_hamiltonian(2),
    ],
)
def test_compatibility_pyqtorch_pulser_analog_rot(obs: AbstractBlock) -> None:
    phi = FeatureParameter("phi")
    psi = FeatureParameter("psi")

    n_qubits = 2

    b_digital = chain(
        kron(RX(0, phi), RX(1, phi)),
        kron(RY(0, psi), RY(1, psi)),
    )

    b_analog = chain(AnalogRX(phi), AnalogRY(psi))
    pyqtorch_circuit = QuantumCircuit(n_qubits, b_digital)

    register = Register.line(n_qubits, spacing=LARGE_SPACING)
    pulser_circuit = QuantumCircuit(register, b_analog)

    model_pyqtorch = QuantumModel(
        pyqtorch_circuit, backend=BackendName.PYQTORCH, diff_mode=DiffMode.AD, observable=obs
    )

    model_pulser = QuantumModel(
        pulser_circuit,
        backend=BackendName.PULSER,
        observable=obs,
        diff_mode=DiffMode.GPSR,
    )

    batch_size = 5
    values = {
        "phi": torch.rand(batch_size),
        "psi": torch.rand(batch_size),
    }

    pyqtorch_expval = model_pyqtorch.expectation(values=values)
    pulser_expval = model_pulser.expectation(values=values)

    assert torch.allclose(pyqtorch_expval, pulser_expval, atol=ATOL_DICT[BackendName.PULSER])


@pytest.mark.flaky(max_runs=5)
@pytest.mark.parametrize(
    "obs",
    [
        Z(0),
        total_magnetization(2),
        X(0),
        ising_hamiltonian(2),
    ],
)
def test_compatibility_pyqtorch_pulser_analog_rot_int(obs: AbstractBlock) -> None:
    phi = FeatureParameter("phi")
    psi = FeatureParameter("psi")

    n_qubits = 2
    register = Register.line(n_qubits, spacing=SMALL_SPACING)

    b_analog = chain(AnalogRX(phi), AnalogRY(psi))

    circuit = QuantumCircuit(register, b_analog)

    model_pyqtorch = QuantumModel(
        circuit, backend=BackendName.PYQTORCH, diff_mode=DiffMode.AD, observable=obs
    )

    model_pulser = QuantumModel(
        circuit,
        backend=BackendName.PULSER,
        diff_mode=DiffMode.GPSR,
        observable=obs,
    )

    batch_size = 5
    values = {
        "phi": torch.rand(batch_size),
        "psi": torch.rand(batch_size),
    }

    pyqtorch_expval = model_pyqtorch.expectation(values=values)
    pulser_expval = model_pulser.expectation(values=values)

    assert torch.allclose(pyqtorch_expval, pulser_expval, atol=ATOL_DICT[BackendName.PULSER])<|MERGE_RESOLUTION|>--- conflicted
+++ resolved
@@ -66,17 +66,8 @@
 
     circuit = QuantumCircuit(register, block)
 
-<<<<<<< HEAD
-    model_pyqtorch = QuantumModel(
-        circuit,
-        backend=BackendName.PYQTORCH,
-        diff_mode=DiffMode.AD,
-    )
-    model_pyqtorch = QuantumModel(circuit, backend=BackendName.PYQTORCH)
-=======
     wf_pyq = run(circuit, values=values, state=init_state, backend=BackendName.PYQTORCH)
     wf_pulser = run(circuit, values=values, state=init_state, backend=BackendName.PULSER)
->>>>>>> 2695e67f
 
     assert equivalent_state(wf_pyq, wf_pulser, atol=ATOL_DICT[BackendName.PULSER])
 
