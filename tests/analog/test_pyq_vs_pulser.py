from __future__ import annotations

import numpy as np
import pytest
import torch
from metrics import (
    ATOL_DICT,
    JS_ACCEPTANCE,
    LARGE_SPACING,
)

<<<<<<< HEAD
from qadence.analog import RydbergDevice
=======
>>>>>>> 94a1bd55
from qadence.backends.pulser.devices import Device
from qadence.blocks import AbstractBlock, chain, kron
from qadence.circuit import QuantumCircuit
from qadence.constructors import ising_hamiltonian, total_magnetization
from qadence.divergences import js_divergence
from qadence.models import QuantumModel
from qadence.operations import (
    CNOT,
    RX,
    RY,
    RZ,
    AnalogRot,
    AnalogRX,
    AnalogRY,
    AnalogRZ,
    H,
    X,
    Z,
    entangle,
    wait,
)
from qadence.parameters import FeatureParameter
from qadence.register import Register
from qadence.states import equivalent_state, random_state
from qadence.types import BackendName, DiffMode


@pytest.mark.flaky(max_runs=5)
@pytest.mark.parametrize("n_qubits", [2, 3, 4])
@pytest.mark.parametrize("spacing", [6.0, 8.0, 15.0])
@pytest.mark.parametrize("rydberg_level", [60, 85])
@pytest.mark.parametrize("op", [AnalogRX, AnalogRY, AnalogRZ, AnalogRot, wait])
def test_analog_op_run(
    n_qubits: int, spacing: float, rydberg_level: int, op: AbstractBlock
) -> None:
    init_state = random_state(n_qubits)
    batch_size = 3

    if op in [AnalogRX, AnalogRY, AnalogRZ]:
        phi = FeatureParameter("phi")
        block = op(phi)  # type: ignore [operator]
        values = {"phi": 1.0 + torch.rand(batch_size)}
    elif op == AnalogRot:
        t = 5.0
        omega = 1.0 + torch.rand(1)
        delta = 1.0 + torch.rand(1)
        phase = 1.0 + torch.rand(1)
        block = op(t, omega, delta, phase)  # type: ignore [operator]
        values = {}
    else:
        t = FeatureParameter("t")
        block = op(t)  # type: ignore [operator]
        values = {"t": 10.0 * (1.0 + torch.rand(batch_size))}

<<<<<<< HEAD
    register = Register.line(n_qubits)
    circuit = QuantumCircuit(register, block)

    device = RydbergDevice(register, spacing=spacing, rydberg_level=rydberg_level)

    config = {"device": device}

    model_pyqtorch = QuantumModel(
        circuit, backend=BackendName.PYQTORCH, diff_mode=DiffMode.AD, configuration=config
    )
=======
    register = Register.line(n_qubits, spacing=spacing)

    circuit = QuantumCircuit(register, block)

    model_pyqtorch = QuantumModel(circuit, backend=BackendName.PYQTORCH)
>>>>>>> 94a1bd55

    model_pulser = QuantumModel(
        circuit,
        backend=BackendName.PULSER,
        diff_mode=DiffMode.GPSR,
<<<<<<< HEAD
        configuration=config,
=======
>>>>>>> 94a1bd55
    )

    wf_pyq = model_pyqtorch.run(values=values, state=init_state)
    wf_pulser = model_pulser.run(values=values, state=init_state)

    assert equivalent_state(wf_pyq, wf_pulser, atol=ATOL_DICT[BackendName.PULSER])


# PREVIOUS COMPARISON TESTS, MOVED HERE


@pytest.mark.parametrize(
    "pyqtorch_block, pulser_block",
    [
        # Bell state generation
        (
            chain(H(0), CNOT(0, 1)),
            chain(entangle(1000, qubit_support=(0, 1)), RY(0, 3 * torch.pi / 2)),
        )
    ],
)
@pytest.mark.flaky(max_runs=5)
def test_compatibility_pyqtorch_pulser_entanglement(
    pyqtorch_block: AbstractBlock, pulser_block: AbstractBlock
) -> None:
    register = Register.line(2, spacing=8.0)

    pyqtorch_circuit = QuantumCircuit(register, pyqtorch_block)
    pulser_circuit = QuantumCircuit(register, pulser_block)

    model_pyqtorch = QuantumModel(
        pyqtorch_circuit, backend=BackendName.PYQTORCH, diff_mode=DiffMode.AD
    )
    config = {"device_type": Device.REALISTIC}
    model_pulser = QuantumModel(
        pulser_circuit, backend=BackendName.PULSER, diff_mode=DiffMode.GPSR, configuration=config
    )
    pyqtorch_samples = model_pyqtorch.sample({}, n_shots=500)
    pulser_samples = model_pulser.sample({}, n_shots=500)
    for pyqtorch_sample, pulser_sample in zip(pyqtorch_samples, pulser_samples):
        assert js_divergence(pyqtorch_sample, pulser_sample) < JS_ACCEPTANCE


@pytest.mark.flaky(max_runs=5)
@pytest.mark.parametrize("obs", [Z(0), total_magnetization(2), X(0), ising_hamiltonian(2)])
def test_compatibility_pyqtorch_pulser_digital_rot(obs: AbstractBlock) -> None:
    phi = FeatureParameter("phi")
    psi = FeatureParameter("psi")
    chi = FeatureParameter("chi")

    n_qubits = 2
    init_state = random_state(n_qubits)

    block = chain(
        kron(RX(0, phi), RX(1, phi)),
        kron(RY(0, psi), RY(1, psi)),
        kron(RZ(0, chi), RZ(1, chi)),
    )
    pyqtorch_circuit = QuantumCircuit(n_qubits, block)

    register = Register.line(n_qubits, spacing=LARGE_SPACING)
    pulser_circuit = QuantumCircuit(register, block)

    model_pyqtorch = QuantumModel(
        pyqtorch_circuit, backend=BackendName.PYQTORCH, diff_mode=DiffMode.AD, observable=obs
    )
    conf = {"amplitude_local": 2 * np.pi, "detuning": 2 * np.pi}

    model_pulser = QuantumModel(
        pulser_circuit,
        backend=BackendName.PULSER,
        observable=obs,
        diff_mode=DiffMode.GPSR,
        configuration=conf,
    )

    batch_size = 5
    values = {
        "phi": torch.rand(batch_size),
        "psi": torch.rand(batch_size),
        "chi": torch.rand(batch_size),
    }

    pyqtorch_expval = model_pyqtorch.expectation(values=values, state=init_state)
    pulser_expval = model_pulser.expectation(values=values, state=init_state)

    assert torch.allclose(pyqtorch_expval, pulser_expval, atol=ATOL_DICT[BackendName.PULSER])


@pytest.mark.flaky(max_runs=5)
@pytest.mark.parametrize(
    "obs",
    [
        Z(0),
        total_magnetization(2),
        X(0),
        ising_hamiltonian(2),
    ],
)
def test_compatibility_pyqtorch_pulser_analog_rot(obs: AbstractBlock) -> None:
    phi = FeatureParameter("phi")
    psi = FeatureParameter("psi")

    n_qubits = 2

    b_digital = chain(
        kron(RX(0, phi), RX(1, phi)),
        kron(RY(0, psi), RY(1, psi)),
    )

    b_analog = chain(AnalogRX(phi), AnalogRY(psi))
    pyqtorch_circuit = QuantumCircuit(n_qubits, b_digital)

    register = Register.line(n_qubits, spacing=LARGE_SPACING)
    pulser_circuit = QuantumCircuit(register, b_analog)

    model_pyqtorch = QuantumModel(
        pyqtorch_circuit, backend=BackendName.PYQTORCH, diff_mode=DiffMode.AD, observable=obs
    )

    model_pulser = QuantumModel(
        pulser_circuit,
        backend=BackendName.PULSER,
        observable=obs,
        diff_mode=DiffMode.GPSR,
    )

    batch_size = 5
    values = {
        "phi": torch.rand(batch_size),
        "psi": torch.rand(batch_size),
    }

    pyqtorch_expval = model_pyqtorch.expectation(values=values)
    pulser_expval = model_pulser.expectation(values=values)

    assert torch.allclose(pyqtorch_expval, pulser_expval, atol=ATOL_DICT[BackendName.PULSER])


@pytest.mark.flaky(max_runs=5)
@pytest.mark.parametrize(
    "obs",
    [
        Z(0),
        total_magnetization(2),
        X(0),
        ising_hamiltonian(2),
    ],
)
def test_compatibility_pyqtorch_pulser_analog_rot_int(obs: AbstractBlock) -> None:
    phi = FeatureParameter("phi")
    psi = FeatureParameter("psi")

    n_qubits = 2
    register = Register.line(n_qubits, spacing=8.0)

    b_analog = chain(AnalogRX(phi), AnalogRY(psi))

    circuit = QuantumCircuit(register, b_analog)
<<<<<<< HEAD

    device = RydbergDevice(register, spacing=SMALL_SPACING)

    config = {"device": device}

    model_pyqtorch = QuantumModel(
        circuit,
        backend=BackendName.PYQTORCH,
        diff_mode=DiffMode.AD,
        observable=obs,
        configuration=config,
=======

    model_pyqtorch = QuantumModel(
        circuit, backend=BackendName.PYQTORCH, diff_mode=DiffMode.AD, observable=obs
>>>>>>> 94a1bd55
    )

    model_pulser = QuantumModel(
        circuit,
        backend=BackendName.PULSER,
        diff_mode=DiffMode.GPSR,
        observable=obs,
<<<<<<< HEAD
        configuration=config,
=======
>>>>>>> 94a1bd55
    )

    batch_size = 5
    values = {
        "phi": torch.rand(batch_size),
        "psi": torch.rand(batch_size),
    }

    pyqtorch_expval = model_pyqtorch.expectation(values=values)
    pulser_expval = model_pulser.expectation(values=values)

    assert torch.allclose(pyqtorch_expval, pulser_expval, atol=ATOL_DICT[BackendName.PULSER])<|MERGE_RESOLUTION|>--- conflicted
+++ resolved
@@ -3,16 +3,9 @@
 import numpy as np
 import pytest
 import torch
-from metrics import (
-    ATOL_DICT,
-    JS_ACCEPTANCE,
-    LARGE_SPACING,
-)
-
-<<<<<<< HEAD
+from metrics import ATOL_DICT, JS_ACCEPTANCE, LARGE_SPACING, SMALL_SPACING
+
 from qadence.analog import RydbergDevice
-=======
->>>>>>> 94a1bd55
 from qadence.backends.pulser.devices import Device
 from qadence.blocks import AbstractBlock, chain, kron
 from qadence.circuit import QuantumCircuit
@@ -67,33 +60,24 @@
         block = op(t)  # type: ignore [operator]
         values = {"t": 10.0 * (1.0 + torch.rand(batch_size))}
 
-<<<<<<< HEAD
-    register = Register.line(n_qubits)
+    register = Register.line(n_qubits, spacing=spacing)
+
     circuit = QuantumCircuit(register, block)
 
-    device = RydbergDevice(register, spacing=spacing, rydberg_level=rydberg_level)
+    device = RydbergDevice(register, rydberg_level=rydberg_level)
 
     config = {"device": device}
 
     model_pyqtorch = QuantumModel(
         circuit, backend=BackendName.PYQTORCH, diff_mode=DiffMode.AD, configuration=config
     )
-=======
-    register = Register.line(n_qubits, spacing=spacing)
-
-    circuit = QuantumCircuit(register, block)
-
     model_pyqtorch = QuantumModel(circuit, backend=BackendName.PYQTORCH)
->>>>>>> 94a1bd55
 
     model_pulser = QuantumModel(
         circuit,
         backend=BackendName.PULSER,
         diff_mode=DiffMode.GPSR,
-<<<<<<< HEAD
         configuration=config,
-=======
->>>>>>> 94a1bd55
     )
 
     wf_pyq = model_pyqtorch.run(values=values, state=init_state)
@@ -248,39 +232,21 @@
     psi = FeatureParameter("psi")
 
     n_qubits = 2
-    register = Register.line(n_qubits, spacing=8.0)
+    register = Register.line(n_qubits, spacing=SMALL_SPACING)
 
     b_analog = chain(AnalogRX(phi), AnalogRY(psi))
 
     circuit = QuantumCircuit(register, b_analog)
-<<<<<<< HEAD
-
-    device = RydbergDevice(register, spacing=SMALL_SPACING)
-
-    config = {"device": device}
-
-    model_pyqtorch = QuantumModel(
+
+    model_pyqtorch = QuantumModel(
+        circuit, backend=BackendName.PYQTORCH, diff_mode=DiffMode.AD, observable=obs
+    )
+
+    model_pulser = QuantumModel(
         circuit,
-        backend=BackendName.PYQTORCH,
-        diff_mode=DiffMode.AD,
+        backend=BackendName.PULSER,
+        diff_mode=DiffMode.GPSR,
         observable=obs,
-        configuration=config,
-=======
-
-    model_pyqtorch = QuantumModel(
-        circuit, backend=BackendName.PYQTORCH, diff_mode=DiffMode.AD, observable=obs
->>>>>>> 94a1bd55
-    )
-
-    model_pulser = QuantumModel(
-        circuit,
-        backend=BackendName.PULSER,
-        diff_mode=DiffMode.GPSR,
-        observable=obs,
-<<<<<<< HEAD
-        configuration=config,
-=======
->>>>>>> 94a1bd55
     )
 
     batch_size = 5
