--- conflicted
+++ resolved
@@ -23,7 +23,6 @@
 from qadence.backends import backend_factory
 from qadence.backends.pyqtorch.backend import Backend
 from qadence.backends.pyqtorch.config import Configuration as PyqConfig
-<<<<<<< HEAD
 from qadence.backends.pyqtorch.convert_ops import PyQComposedBlock
 from qadence.blocks import (
     AbstractBlock,
@@ -31,9 +30,6 @@
     chain,
     kron,
 )
-=======
-from qadence.blocks import AbstractBlock, PrimitiveBlock, chain, kron
->>>>>>> 0674fae1
 from qadence.circuit import QuantumCircuit
 from qadence.constructors import (
     hea,
