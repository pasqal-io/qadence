from __future__ import annotations

from collections import OrderedDict

import numpy as np
import pytest
import torch

from qadence import QNN
from qadence.blocks import (
    chain,
    kron,
    tag,
)
from qadence.circuit import QuantumCircuit
from qadence.constructors import hea, ising_hamiltonian, total_magnetization
from qadence.ml_tools.config import AnsatzConfig, FeatureMapConfig
from qadence.ml_tools.constructors import (
    ObservableConfig,
    create_observable,
)
from qadence.operations import RX, RY, Z
from qadence.parameters import FeatureParameter, Parameter
from qadence.states import uniform_state
from qadence.types import PI, AnsatzType, BackendName, DiffMode, ObservableTransform, Strategy


def build_circuit(n_qubits_per_feature: int, n_features: int, depth: int = 2) -> QuantumCircuit:
    n_qubits = n_qubits_per_feature * n_features

    idx_fms = []

    for i in range(n_features):
        start_qubit = i * n_qubits_per_feature
        end_qubit = (i + 1) * n_qubits_per_feature
        param = FeatureParameter(f"x{i}")
        block = kron(*[RY(qubit, (qubit + 1) * param) for qubit in range(start_qubit, end_qubit)])
        idx_fm = tag(block, tag=f"FM{i}")
        idx_fms.append(idx_fm)

    fm = kron(*idx_fms)
    ansatz = hea(n_qubits, depth=depth)

    return QuantumCircuit(n_qubits, fm, ansatz)


def test_parameters(parametric_circuit: QuantumCircuit) -> None:
    circ = parametric_circuit
    model = QNN(
        circ,
        observable=total_magnetization(circ.n_qubits),
        backend=BackendName.PYQTORCH,
        diff_mode=DiffMode.AD,
    )

    vparams = model.vparams
    assert isinstance(vparams, OrderedDict)

    trainables: list[Parameter]
    trainables = [p for p in circ.parameters() if not p.is_number and p.trainable]  # type: ignore
    assert model.num_vparams == len(trainables)

    # init with torch
    init_values_tc = torch.rand(model.num_vparams)
    model.reset_vparams(init_values_tc)  # type: ignore
    assert torch.equal(init_values_tc, model.vals_vparams)

    # init with numpy
    init_values_np = np.random.rand(model.num_vparams)
    model.reset_vparams(init_values_np)  # type: ignore
    assert torch.equal(torch.tensor(init_values_np), model.vals_vparams)


@pytest.mark.parametrize("dim", [1, 2, 3])
def test_input_nd(dim: int) -> None:
    batch_size = 10
    n_qubits_per_feature = 2

    observable = total_magnetization(n_qubits_per_feature * dim)
    circuit = build_circuit(n_qubits_per_feature, dim)
    a = torch.rand(batch_size, dim)
    qnn = QNN(circuit, observable, inputs=[f"x{i}" for i in range(dim)])
    assert qnn.in_features == dim

    res: torch.Tensor = qnn(a)
    assert qnn.out_features is not None and qnn.out_features == 1
    assert res.size()[1] == qnn.out_features
    assert res.size()[0] == batch_size


@pytest.mark.parametrize("diff_mode", ["ad", "adjoint"])
def test_qnn_expectation(diff_mode: str, n_qubits: int = 2) -> None:
    theta0 = Parameter("theta0", trainable=True)
    theta1 = Parameter("theta1", trainable=True)

    ry0 = RY(0, theta0)
    ry1 = RY(1, theta1)

    fm = chain(ry0, ry1)

    ansatz = hea(n_qubits, depth=2, param_prefix="eps")

    block = chain(fm, ansatz)

    qc = QuantumCircuit(n_qubits, block)
    uni_state = uniform_state(n_qubits)
    obs = total_magnetization(n_qubits)
    model = QNN(circuit=qc, observable=obs, backend=BackendName.PYQTORCH, diff_mode=diff_mode)

    exp = model(values={}, state=uni_state)
    assert not torch.any(torch.isnan(exp))


def test_qnn_multiple_outputs(n_qubits: int = 4) -> None:
    theta0 = Parameter("theta0", trainable=True)
    theta1 = Parameter("theta1", trainable=True)
    phi = Parameter("phi", trainable=False)

    ry_theta0 = RY(0, theta0)
    ry_theta1 = RY(1, theta1)

    fm = chain(ry_theta0, ry_theta1, *[RX(i, phi) for i in range(n_qubits)])
    ansatz = hea(2, 2, param_prefix="eps")
    block = chain(fm, ansatz)

    qc = QuantumCircuit(n_qubits, block)
    uni_state = uniform_state(n_qubits)

    obs = []
    n_obs = 3
    for i in range(n_obs):
        o = float(i + 1) * ising_hamiltonian(4)
        obs.append(o)

    model = QNN(circuit=qc, observable=obs, backend=BackendName.PYQTORCH, diff_mode=DiffMode.AD)
    assert model.out_features == n_obs
    assert len(model._observable) == n_obs  # type: ignore[arg-type]

    batch_size = 10
    values = {"phi": torch.rand(batch_size)}
    exp = model(values=values, state=uni_state)
    assert not torch.any(torch.isnan(exp))
    assert exp.shape[0] == batch_size and exp.shape[1] == n_obs

    factors = torch.linspace(1, n_obs, n_obs)
    for i, e in enumerate(exp):
        tmp = torch.div(e, factors * e[0])
        assert torch.allclose(tmp, torch.ones(n_obs))


@pytest.mark.parametrize("diff_mode", ["ad", "adjoint"])
def test_multiparam_qnn_training(diff_mode: str) -> None:
    backend = BackendName.PYQTORCH
    n_qubits = 2
    n_epochs = 5

    x = Parameter("x", trainable=False)
    theta0 = Parameter("theta0", trainable=True)
    theta1 = Parameter("theta1", trainable=True)

    ry0 = RY(0, theta0 * x)
    ry1 = RY(1, theta1 * x)

    fm = chain(ry0, ry1)

    ansatz = hea(n_qubits, depth=2, param_prefix="eps")

    block = chain(fm, ansatz)
    qc = QuantumCircuit(n_qubits, block)
    obs = total_magnetization(n_qubits)
    qnn = QNN(qc, observable=obs, diff_mode=diff_mode, backend=backend)

    optimizer = torch.optim.Adam(qnn.parameters(), lr=1e-1)

    loss_fn = torch.nn.MSELoss()
    for i in range(n_epochs):
        optimizer.zero_grad()
        exp = qnn(values={"x": 1.0}, state=None)
        assert not torch.any(torch.isnan(exp))
        loss = loss_fn(exp, torch.tensor([np.random.rand()], requires_grad=False))
        assert not torch.any(torch.isnan(loss))
        loss.backward()
        optimizer.step()
        print(f"Epoch {i + 1} modeling training - Loss: {loss.item()}")


def test_qnn_input_order() -> None:
    from torch import cos, sin

    def compute_state_manually(xs: torch.Tensor) -> torch.Tensor:
        x, y = xs[0], xs[1]
        return torch.tensor(
            [
                cos(0.5 * y) * cos(0.5 * x),
                -1j * cos(0.5 * x) * sin(0.5 * y),
                -1j * cos(0.5 * y) * sin(0.5 * x),
                -sin(0.5 * x) * sin(0.5 * y),
            ]
        )

    xs = torch.rand(5, 2)
    ys = torch.vstack(list(map(compute_state_manually, xs)))

    model = QNN(
        QuantumCircuit(
            2,
            chain(
                RX(0, FeatureParameter("x")),
                RX(1, FeatureParameter("y")),
            ),
        ),
        observable=total_magnetization(2),
        inputs=["x", "y"],
    )
    assert torch.allclose(ys, model.run(xs))

    # now try again with switched featuremap order
    model = QNN(
        QuantumCircuit(
            2,
            chain(
                RX(1, FeatureParameter("y")),
                RX(0, FeatureParameter("x")),
            ),
        ),
        observable=total_magnetization(2),
        inputs=["x", "y"],
    )
    assert torch.allclose(ys, model.run(xs))

    # make sure it fails with wrong order
    model = QNN(
        QuantumCircuit(
            2,
            chain(
                RX(1, FeatureParameter("y")),
                RX(0, FeatureParameter("x")),
            ),
        ),
        observable=total_magnetization(2),
        inputs=["y", "x"],
    )
    assert not torch.allclose(ys, model.run(xs))


def quantum_circuit(n_qubits: int = 2, depth: int = 1) -> QuantumCircuit:
    # Chebyshev feature map with input parameter defined as non trainable
    phi = Parameter("phi", trainable=False)
    fm = chain(*[RY(i, phi) for i in range(n_qubits)])
    tag(fm, "feature_map")

    ansatz = hea(n_qubits=n_qubits, depth=depth)
    tag(ansatz, "ansatz")

    return QuantumCircuit(n_qubits, fm, ansatz)


def get_qnn(
    SmallCircuit: QuantumCircuit,
    n_qubits: int,
    depth: int,
    inputs: list = None,
    shift: str | float = 0.0,
) -> QNN:
<<<<<<< HEAD
    observable = create_observable(
        n_qubits, ObservableConfig(detuning=Z, shift=shift)  # type: ignore[arg-type]
=======
    observable = observable_from_config(
        n_qubits,
        ObservableConfig(Z, scale, shift, "scale", trainable_transform),  # type: ignore[arg-type]
>>>>>>> e0b275db
    )
    circuit = SmallCircuit
    model = QNN(
        circuit,
        observable,
        backend=BackendName.PYQTORCH,
        diff_mode=DiffMode.AD,
        inputs=inputs,
    )
    return model


@pytest.mark.parametrize("shift", [0.1])
def test_constant_transformed_module(SmallCircuit: QuantumCircuit, shift: float | int) -> None:
    batch_size = 1
    n_qubits = 2
    depth = 1
    fparam = "phi"
    inputs = [fparam]
    input_values = {fparam: torch.rand(batch_size, requires_grad=True)}

    model = get_qnn(SmallCircuit, n_qubits, depth, inputs=[fparam])
    tm = get_qnn(
        SmallCircuit,
        n_qubits,
        depth,
        inputs=inputs,
        shift=shift,
    )

    tm.reset_vparams(list(model.vparams.values()))
    pred = model(input_values)
    tm_pred = tm(input_values)

    assert torch.allclose(tm_pred, pred + shift)


@pytest.mark.parametrize("shift", [("shift", 0.1)])
def test_variational_transformed_module(
    SmallCircuit: QuantumCircuit, shift: tuple[str, float | int]
) -> None:
    batch_size = 1
    n_qubits = 2
    depth = 1
    shift_term, shift_value = shift
    fparam = "phi"
    inputs = [fparam]
    input_values = {fparam: torch.rand(batch_size, requires_grad=True)}
    model = get_qnn(
        SmallCircuit,
        n_qubits,
        depth,
        inputs=[fparam],
    )
    tm = get_qnn(
        SmallCircuit,
        n_qubits,
        depth,
        inputs=inputs,
        shift=shift_term,
    )
    tm.reset_vparams([shift_value] + list(model.vparams.values()))
    pred = model({**input_values})
    tm_pred = tm(input_values)
    assert torch.allclose(tm_pred, pred + shift_value)


@pytest.mark.parametrize("diff_mode", [DiffMode.GPSR, DiffMode.AD])
def test_config_qnn(diff_mode: DiffMode) -> None:
    backend = BackendName.PYQTORCH
    fm_config = FeatureMapConfig(num_features=1)
    ansatz_config = AnsatzConfig()
    observable_config = ObservableConfig(detuning=Z)

    qnn = QNN.from_configs(
        register=2,
        obs_config=observable_config,
        fm_config=fm_config,
        ansatz_config=ansatz_config,
        diff_mode=diff_mode,
        backend=backend,
    )

    assert isinstance(qnn, QNN)
    assert qnn._diff_mode == diff_mode
    assert qnn._backend_name == backend


@pytest.mark.parametrize("diff_mode", [DiffMode.GPSR, DiffMode.AD])
def test_ala_ansatz_config(diff_mode: DiffMode) -> None:
    backend = BackendName.PYQTORCH
    fm_config = FeatureMapConfig(num_features=1)
    ansatz_config = AnsatzConfig(ansatz_type=AnsatzType.ALA, m_block_qubits=2)
    observable_config = ObservableConfig(detuning=Z)

    qnn = QNN.from_configs(
        register=4,
        obs_config=observable_config,
        fm_config=fm_config,
        ansatz_config=ansatz_config,
        diff_mode=diff_mode,
        backend=backend,
    )

    assert isinstance(qnn, QNN)
    assert qnn._diff_mode == diff_mode
    assert qnn._backend_name == backend


def test_faulty_ansatz_configs() -> None:
    with pytest.raises(AssertionError):
        ansatz_config = AnsatzConfig(
            ansatz_type=AnsatzType.ALA,
            ansatz_strategy=Strategy.ANALOG,
            m_block_qubits=2,
        )

    with pytest.raises(AssertionError):
        ansatz_config = AnsatzConfig(
            ansatz_type=AnsatzType.ALA,
            ansatz_strategy=Strategy.RYDBERG,
            m_block_qubits=2,
        )

    with pytest.raises(AssertionError):
        ansatz_config = AnsatzConfig(
            ansatz_type=AnsatzType.IIA,
            ansatz_strategy=Strategy.RYDBERG,
            m_block_qubits=2,
        )


def test_config_qnn_input_transform() -> None:
    fm_config = FeatureMapConfig(num_features=1)
    transformed_fm_config = FeatureMapConfig(num_features=1, feature_range=(0.0, 1.0))
    ansatz_config = AnsatzConfig()
    observable_config = ObservableConfig(detuning=Z)

    qnn = QNN.from_configs(
        register=2,
        obs_config=observable_config,
        fm_config=fm_config,
        ansatz_config=ansatz_config,
    )
    transformed_qnn = QNN.from_configs(
        register=2,
        obs_config=observable_config,
        fm_config=transformed_fm_config,
        ansatz_config=ansatz_config,
    )

    transformed_qnn.reset_vparams(list(qnn.vparams.values()))

    input_values = torch.rand(10, 1, requires_grad=True)
    transformed_input_values = 2 * PI * input_values
    assert torch.allclose(qnn(transformed_input_values), transformed_qnn(input_values))


def test_config_qnn_output_transform() -> None:
    fm_config = FeatureMapConfig(num_features=1)
    ansatz_config = AnsatzConfig()
    observable_config = ObservableConfig(detuning=Z)
<<<<<<< HEAD
    transformed_observable_config = ObservableConfig(detuning=Z, shift=1.0)
=======
    transformed_observable_config = ObservableConfig(detuning=Z, scale=2.0, shift=1.0)

    qnn = QNN.from_configs(
        register=2,
        obs_config=observable_config,
        fm_config=fm_config,
        ansatz_config=ansatz_config,
    )
    transformed_qnn = QNN.from_configs(
        register=2,
        obs_config=transformed_observable_config,
        fm_config=fm_config,
        ansatz_config=ansatz_config,
    )

    transformed_qnn.reset_vparams(list(qnn.vparams.values()))

    input_values = torch.rand(10, requires_grad=True)
    assert torch.allclose(2.0 * qnn(input_values) + 1, transformed_qnn(input_values) + 0.0)

    observable_config = ObservableConfig(
        detuning=Z,
        scale=-1.0,
        shift=1.0,
        transformation_type="range",  # type: ignore[arg-type]
    )
    transformed_observable_config = ObservableConfig(
        detuning=Z,
        scale=-10.0,
        shift=10.0,
        transformation_type=ObservableTransform.RANGE,  # type: ignore[arg-type]
    )
>>>>>>> e0b275db

    qnn = QNN.from_configs(
        register=2,
        obs_config=observable_config,
        fm_config=fm_config,
        ansatz_config=ansatz_config,
    )
    transformed_qnn = QNN.from_configs(
        register=2,
        obs_config=transformed_observable_config,
        fm_config=fm_config,
        ansatz_config=ansatz_config,
    )

    transformed_qnn.reset_vparams(list(qnn.vparams.values()))

    input_values = torch.rand(10, requires_grad=True)
    assert torch.allclose(qnn(input_values) + 1, transformed_qnn(input_values) + 0.0)<|MERGE_RESOLUTION|>--- conflicted
+++ resolved
@@ -262,14 +262,8 @@
     inputs: list = None,
     shift: str | float = 0.0,
 ) -> QNN:
-<<<<<<< HEAD
     observable = create_observable(
         n_qubits, ObservableConfig(detuning=Z, shift=shift)  # type: ignore[arg-type]
-=======
-    observable = observable_from_config(
-        n_qubits,
-        ObservableConfig(Z, scale, shift, "scale", trainable_transform),  # type: ignore[arg-type]
->>>>>>> e0b275db
     )
     circuit = SmallCircuit
     model = QNN(
@@ -432,10 +426,7 @@
     fm_config = FeatureMapConfig(num_features=1)
     ansatz_config = AnsatzConfig()
     observable_config = ObservableConfig(detuning=Z)
-<<<<<<< HEAD
-    transformed_observable_config = ObservableConfig(detuning=Z, shift=1.0)
-=======
-    transformed_observable_config = ObservableConfig(detuning=Z, scale=2.0, shift=1.0)
+    transformed_observable_config = ObservableConfig(detuning=Z,detuning_strength=[2.0,2.0], shift=1.0)
 
     qnn = QNN.from_configs(
         register=2,
@@ -453,36 +444,4 @@
     transformed_qnn.reset_vparams(list(qnn.vparams.values()))
 
     input_values = torch.rand(10, requires_grad=True)
-    assert torch.allclose(2.0 * qnn(input_values) + 1, transformed_qnn(input_values) + 0.0)
-
-    observable_config = ObservableConfig(
-        detuning=Z,
-        scale=-1.0,
-        shift=1.0,
-        transformation_type="range",  # type: ignore[arg-type]
-    )
-    transformed_observable_config = ObservableConfig(
-        detuning=Z,
-        scale=-10.0,
-        shift=10.0,
-        transformation_type=ObservableTransform.RANGE,  # type: ignore[arg-type]
-    )
->>>>>>> e0b275db
-
-    qnn = QNN.from_configs(
-        register=2,
-        obs_config=observable_config,
-        fm_config=fm_config,
-        ansatz_config=ansatz_config,
-    )
-    transformed_qnn = QNN.from_configs(
-        register=2,
-        obs_config=transformed_observable_config,
-        fm_config=fm_config,
-        ansatz_config=ansatz_config,
-    )
-
-    transformed_qnn.reset_vparams(list(qnn.vparams.values()))
-
-    input_values = torch.rand(10, requires_grad=True)
-    assert torch.allclose(qnn(input_values) + 1, transformed_qnn(input_values) + 0.0)+    assert torch.allclose(2.0 * qnn(input_values) + 1, transformed_qnn(input_values) + 0.0)