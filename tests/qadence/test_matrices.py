--- conflicted
+++ resolved
@@ -57,11 +57,7 @@
     Z,
 )
 from qadence.states import equivalent_state, random_state, zero_state
-<<<<<<< HEAD
-from qadence.types import BasisFeatureMap, Interaction, ScalingFeatureMap
-=======
 from qadence.types import BasisSet, Interaction, ReuploadScaling
->>>>>>> 507db1b5
 
 
 def _calc_mat_vec_wavefunction(
@@ -257,26 +253,15 @@
 
 
 @pytest.mark.parametrize("n_qubits", [1, 2, 4])
-<<<<<<< HEAD
-@pytest.mark.parametrize("fm_type", [BasisFeatureMap.FOURIER, BasisFeatureMap.CHEBYSHEV])
-@pytest.mark.parametrize(
-    "reupload_scaling", [ScalingFeatureMap.CONSTANT, ScalingFeatureMap.TOWER, ScalingFeatureMap.EXP]
-=======
 @pytest.mark.parametrize("fm_type", [BasisSet.FOURIER, BasisSet.CHEBYSHEV])
 @pytest.mark.parametrize(
     "reupload_scaling", [ReuploadScaling.CONSTANT, ReuploadScaling.TOWER, ReuploadScaling.EXP]
->>>>>>> 507db1b5
 )
 @pytest.mark.parametrize("op", [RX, RY, RZ, PHASE])
 def test_feature_maps(
     n_qubits: int,
-<<<<<<< HEAD
-    fm_type: BasisFeatureMap,
-    reupload_scaling: ScalingFeatureMap,
-=======
     fm_type: BasisSet,
     reupload_scaling: ReuploadScaling,
->>>>>>> 507db1b5
     op: type[RX] | type[RY] | type[RZ] | type[PHASE],
 ) -> None:
     x = Parameter("x", trainable=False)
